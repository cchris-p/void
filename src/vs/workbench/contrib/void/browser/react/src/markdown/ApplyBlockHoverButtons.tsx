import { useState, useEffect, useCallback } from 'react'
import { useAccessor, useCommandBarState, useCommandBarURIListener, useSettingsState } from '../util/services.js'
import { usePromise, useRefState } from '../util/helpers.js'
import { isFeatureNameDisabled } from '../../../../common/voidSettingsTypes.js'
import { URI } from '../../../../../../../base/common/uri.js'
import { FileSymlink, LucideIcon, RotateCw } from 'lucide-react'
import { Check, X, Square, Copy, Play, } from 'lucide-react'
import { getBasename, ListableToolItem, ToolChildrenWrapper } from '../sidebar-tsx/SidebarChat.js'
import { ChatMarkdownRender } from './ChatMarkdownRender.js'

enum CopyButtonText {
	Idle = 'Copy',
	Copied = 'Copied!',
	Error = 'Could not copy',
}


type IconButtonProps = {
	onClick: () => void;
<<<<<<< HEAD
	title: string
=======
>>>>>>> a86c62af
	Icon: LucideIcon
	disabled?: boolean
	className?: string
}

<<<<<<< HEAD
export const IconShell1 = ({ onClick, title, Icon, disabled, className }: IconButtonProps) => (
	<button
		title={title}
=======
export const IconShell1 = ({ onClick, Icon, disabled, className }: IconButtonProps) => (
	<button
>>>>>>> a86c62af
		disabled={disabled}
		onClick={(e) => {
			e.preventDefault();
			e.stopPropagation();
			onClick?.();
		}}
		className={`
            size-[22px]
			p-[4px]
            flex items-center justify-center
            text-sm bg-void-bg-3 text-void-fg-1
            hover:brightness-110
            border border-void-border-1 rounded
            disabled:opacity-50 disabled:cursor-not-allowed
			${className}
        `}
	>
		<Icon />
	</button>
)


// export const IconShell2 = ({ onClick, title, Icon, disabled, className }: IconButtonProps) => (
// 	<button
// 		title={title}
// 		disabled={disabled}
// 		onClick={onClick}
// 		className={`
//             size-[24px]
//             flex items-center justify-center
//             text-sm
//             hover:opacity-80
//             disabled:opacity-50 disabled:cursor-not-allowed
//             ${className}
//         `}
// 	>
// 		<Icon size={16} />
// 	</button>
// )

const COPY_FEEDBACK_TIMEOUT = 1000 // amount of time to say 'Copied!'

const CopyButton = ({ codeStr }: { codeStr: string }) => {
	const accessor = useAccessor()

	const metricsService = accessor.get('IMetricsService')
	const clipboardService = accessor.get('IClipboardService')
	const [copyButtonText, setCopyButtonText] = useState(CopyButtonText.Idle)

	useEffect(() => {
		if (copyButtonText === CopyButtonText.Idle) return
		setTimeout(() => {
			setCopyButtonText(CopyButtonText.Idle)
		}, COPY_FEEDBACK_TIMEOUT)
	}, [copyButtonText])

	const onCopy = useCallback(() => {
		clipboardService.writeText(codeStr)
			.then(() => { setCopyButtonText(CopyButtonText.Copied) })
			.catch(() => { setCopyButtonText(CopyButtonText.Error) })
		metricsService.capture('Copy Code', { length: codeStr.length }) // capture the length only
	}, [metricsService, clipboardService, codeStr, setCopyButtonText])

	return <IconShell1
		Icon={copyButtonText === CopyButtonText.Copied ? Check : copyButtonText === CopyButtonText.Error ? X : Copy}
		onClick={onCopy}
<<<<<<< HEAD
		title={copyButtonText}
=======
>>>>>>> a86c62af
	/>
}


// state persisted for duration of react only
// TODO change this to use type `ChatThreads.applyBoxState[applyBoxId]`
const applyingURIOfApplyBoxIdRef: { current: { [applyBoxId: string]: URI | undefined } } = { current: {} }




export const JumpToFileButton = ({ uri }: { uri: URI | 'current' }) => {
	const accessor = useAccessor()
	const commandService = accessor.get('ICommandService')

	const jumpToFileButton = uri !== 'current' && (
		<IconShell1
			Icon={FileSymlink}
			onClick={() => {
				commandService.executeCommand('vscode.open', uri, { preview: true })
			}}
<<<<<<< HEAD
			title="Reject changes"
=======
>>>>>>> a86c62af
		/>
	)

	return jumpToFileButton
}

export const useApplyButtonHTML = ({ codeStr, applyBoxId, uri }: { codeStr: string, applyBoxId: string, uri: URI | 'current' }) => {

	const settingsState = useSettingsState()
	const isDisabled = !!isFeatureNameDisabled('Apply', settingsState) || !applyBoxId

	const accessor = useAccessor()
	const editCodeService = accessor.get('IEditCodeService')
	const voidCommandBarService = accessor.get('IVoidCommandBarService')
	const metricsService = accessor.get('IMetricsService')

	const [_, rerender] = useState(0)

	const getUriBeingApplied = useCallback(() => {
		return applyingURIOfApplyBoxIdRef.current[applyBoxId] ?? null
	}, [applyBoxId])

	const getStreamState = useCallback(() => {
		const uri = getUriBeingApplied()
		if (!uri) return 'idle-no-changes'
		return voidCommandBarService.getStreamState(uri)
	}, [voidCommandBarService, getUriBeingApplied])

	// listen for stream updates on this box


	useCommandBarURIListener(useCallback((uri_) => {
		const shouldUpdate = (
			getUriBeingApplied()?.fsPath === uri_.fsPath
			|| (uri !== 'current' && uri.fsPath === uri_.fsPath)
		)
		if (!shouldUpdate) return
		rerender(c => c + 1)
	}, [applyBoxId, editCodeService, getUriBeingApplied, uri])
	)

	const onClickSubmit = useCallback(async () => {
		if (isDisabled) return
		if (getStreamState() === 'streaming') return
		const [newApplyingUri, applyDonePromise] = await editCodeService.startApplying({
			from: 'ClickApply',
			applyStr: codeStr,
			uri: uri,
			startBehavior: 'keep-conflicts',
		}) ?? []
		// catch any errors by interrupting the stream
		applyDonePromise?.catch(e => { if (newApplyingUri) editCodeService.interruptURIStreaming({ uri: newApplyingUri }) })

		applyingURIOfApplyBoxIdRef.current[applyBoxId] = newApplyingUri ?? undefined

		rerender(c => c + 1)
		metricsService.capture('Apply Code', { length: codeStr.length }) // capture the length only
	}, [isDisabled, getStreamState, editCodeService, codeStr, uri, applyBoxId, metricsService])


	const onInterrupt = useCallback(() => {
		if (getStreamState() !== 'streaming') return
		const uri = getUriBeingApplied()
		if (!uri) return

		editCodeService.interruptURIStreaming({ uri })
		metricsService.capture('Stop Apply', {})
	}, [getStreamState, getUriBeingApplied, editCodeService, metricsService])

	const onAccept = useCallback(() => {
		const uri = getUriBeingApplied()
		if (uri) editCodeService.acceptOrRejectAllDiffAreas({ uri, behavior: 'accept', removeCtrlKs: false })
	}, [getUriBeingApplied, editCodeService])

	const onReject = useCallback(() => {
		const uri = getUriBeingApplied()
		if (uri) editCodeService.acceptOrRejectAllDiffAreas({ uri, behavior: 'reject', removeCtrlKs: false })
	}, [getUriBeingApplied, editCodeService])

	const onReapply = useCallback(() => {
		onReject()
		onClickSubmit()
	}, [onReject, onClickSubmit])

	const currStreamState = getStreamState()

	const copyButton = (
		<CopyButton codeStr={codeStr} />
	)

	const playButton = (
		<IconShell1
			Icon={Play}
			onClick={onClickSubmit}
<<<<<<< HEAD
			title="Apply changes"
=======
>>>>>>> a86c62af
		/>
	)

	const stopButton = (
		<IconShell1
			Icon={Square}
			onClick={onInterrupt}
<<<<<<< HEAD
			title="Stop applying"
=======
>>>>>>> a86c62af
		/>
	)

	const reapplyButton = (
		<IconShell1
			Icon={RotateCw}
			onClick={onReapply}
<<<<<<< HEAD
			title="Reapply changes"
=======
>>>>>>> a86c62af
		/>
	)

	const acceptButton = (
		<IconShell1
			Icon={Check}
			onClick={onAccept}
<<<<<<< HEAD
			title="Accept changes"
=======
>>>>>>> a86c62af
			className="text-green-600"
		/>
	)

	const rejectButton = (
		<IconShell1
			Icon={X}
			onClick={onReject}
<<<<<<< HEAD
			title="Reject changes"
=======
>>>>>>> a86c62af
			className="text-red-600"
		/>
	)



	let buttonsHTML = <></>

	if (currStreamState === 'streaming') {
		buttonsHTML = <>
			<JumpToFileButton uri={uri} />
			{copyButton}
			{stopButton}
		</>
	}

	if (currStreamState === 'idle-no-changes') {
		buttonsHTML = <>
			<JumpToFileButton uri={uri} />
			{copyButton}
			{playButton}
		</>
	}

	if (currStreamState === 'idle-has-changes') {
		buttonsHTML = <>
			<JumpToFileButton uri={uri} />
			{reapplyButton}
			{rejectButton}
			{acceptButton}
		</>
	}

	const statusIndicatorHTML = <div className='flex flex-row items-center size-4'>
		<div
			className={` size-1.5 rounded-full border
				 ${currStreamState === 'idle-no-changes' ? 'bg-void-bg-3 border-void-border-1' :
					currStreamState === 'streaming' ? 'bg-orange-500 border-orange-500 shadow-[0_0_4px_0px_rgba(234,88,12,0.6)]' :
						currStreamState === 'idle-has-changes' ? 'bg-green-500 border-green-500 shadow-[0_0_4px_0px_rgba(22,163,74,0.6)]' :
							'bg-void-border-1 border-void-border-1'
				}`
			}
		/>
	</div>

	return {
		statusIndicatorHTML,
		buttonsHTML,
	}

}





export const BlockCodeApplyWrapper = ({
	children,
	initValue,
	applyBoxId,
	language,
	canApply,
	uri,
}: {
	initValue: string;
	children: React.ReactNode;
	applyBoxId: string;
	canApply: boolean;
	language: string;
	uri: URI | 'current',
}) => {

	const { statusIndicatorHTML, buttonsHTML } = useApplyButtonHTML({ codeStr: initValue, applyBoxId, uri })
	const accessor = useAccessor()
	const commandService = accessor.get('ICommandService')

	const name = uri !== 'current' ?
		<ListableToolItem
			name={<span className='not-italic'>{getBasename(uri.fsPath)}</span>}
			isSmall={true}
			showDot={false}
			onClick={() => { commandService.executeCommand('vscode.open', uri, { preview: true }) }}
		/>
		: <span>{language}</span>


	return <div className='border border-void-border-3 rounded overflow-hidden bg-void-bg-3 my-1'>
		{/* header */}
		<div className=" select-none flex justify-between items-center py-1 px-2 border-b border-void-border-3 cursor-default">
			<div className="flex items-center">
				{statusIndicatorHTML}
				<span className="text-[13px] font-light text-void-fg-3">
					{name}
				</span>
			</div>
			<div className={`${canApply ? '' : 'hidden'} flex items-center gap-1`}>
				{buttonsHTML}
			</div>
		</div>

		{/* contents */}
		<ToolChildrenWrapper>
			{children}
		</ToolChildrenWrapper>
	</div>

}<|MERGE_RESOLUTION|>--- conflicted
+++ resolved
@@ -17,23 +17,13 @@
 
 type IconButtonProps = {
 	onClick: () => void;
-<<<<<<< HEAD
-	title: string
-=======
->>>>>>> a86c62af
 	Icon: LucideIcon
 	disabled?: boolean
 	className?: string
 }
 
-<<<<<<< HEAD
-export const IconShell1 = ({ onClick, title, Icon, disabled, className }: IconButtonProps) => (
-	<button
-		title={title}
-=======
 export const IconShell1 = ({ onClick, Icon, disabled, className }: IconButtonProps) => (
 	<button
->>>>>>> a86c62af
 		disabled={disabled}
 		onClick={(e) => {
 			e.preventDefault();
@@ -100,10 +90,6 @@
 	return <IconShell1
 		Icon={copyButtonText === CopyButtonText.Copied ? Check : copyButtonText === CopyButtonText.Error ? X : Copy}
 		onClick={onCopy}
-<<<<<<< HEAD
-		title={copyButtonText}
-=======
->>>>>>> a86c62af
 	/>
 }
 
@@ -125,10 +111,6 @@
 			onClick={() => {
 				commandService.executeCommand('vscode.open', uri, { preview: true })
 			}}
-<<<<<<< HEAD
-			title="Reject changes"
-=======
->>>>>>> a86c62af
 		/>
 	)
 
@@ -223,10 +205,6 @@
 		<IconShell1
 			Icon={Play}
 			onClick={onClickSubmit}
-<<<<<<< HEAD
-			title="Apply changes"
-=======
->>>>>>> a86c62af
 		/>
 	)
 
@@ -234,10 +212,6 @@
 		<IconShell1
 			Icon={Square}
 			onClick={onInterrupt}
-<<<<<<< HEAD
-			title="Stop applying"
-=======
->>>>>>> a86c62af
 		/>
 	)
 
@@ -245,10 +219,6 @@
 		<IconShell1
 			Icon={RotateCw}
 			onClick={onReapply}
-<<<<<<< HEAD
-			title="Reapply changes"
-=======
->>>>>>> a86c62af
 		/>
 	)
 
@@ -256,10 +226,6 @@
 		<IconShell1
 			Icon={Check}
 			onClick={onAccept}
-<<<<<<< HEAD
-			title="Accept changes"
-=======
->>>>>>> a86c62af
 			className="text-green-600"
 		/>
 	)
@@ -268,10 +234,6 @@
 		<IconShell1
 			Icon={X}
 			onClick={onReject}
-<<<<<<< HEAD
-			title="Reject changes"
-=======
->>>>>>> a86c62af
 			className="text-red-600"
 		/>
 	)

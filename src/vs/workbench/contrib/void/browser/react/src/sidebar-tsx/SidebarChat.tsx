/*--------------------------------------------------------------------------------------
 *  Copyright 2025 Glass Devtools, Inc. All rights reserved.
 *  Licensed under the Apache License, Version 2.0. See LICENSE.txt for more information.
 *--------------------------------------------------------------------------------------*/

import React, { ButtonHTMLAttributes, FormEvent, FormHTMLAttributes, Fragment, KeyboardEvent, useCallback, useEffect, useMemo, useRef, useState } from 'react';


import { useAccessor, useSidebarState, useChatThreadsState, useChatThreadsStreamState, useUriState, useSettingsState } from '../util/services.js';
import { ChatMessage, StagingSelectionItem } from '../../../chatThreadService.js';

import { BlockCode } from '../markdown/BlockCode.js';
import { ChatMarkdownRender } from '../markdown/ChatMarkdownRender.js';
import { URI } from '../../../../../../../base/common/uri.js';
import { IDisposable } from '../../../../../../../base/common/lifecycle.js';
import { ErrorDisplay } from './ErrorDisplay.js';
import { TextAreaFns, VoidInputBox2 } from '../util/inputs.js';
import { ModelDropdown, } from '../void-settings-tsx/ModelDropdown.js';
import { SidebarThreadSelector } from './SidebarThreadSelector.js';
import { useScrollbarStyles } from '../util/useScrollbarStyles.js';
import { VOID_CTRL_L_ACTION_ID } from '../../../actionIDs.js';
import { filenameToVscodeLanguage } from '../../../helpers/detectLanguage.js';
import { VOID_OPEN_SETTINGS_ACTION_ID } from '../../../voidSettingsPane.js';
import { Pencil, X } from 'lucide-react';
import { FeatureName, isFeatureNameDisabled } from '../../../../../../../workbench/contrib/void/common/voidSettingsTypes.js';
import { WarningBox } from '../void-settings-tsx/WarningBox.js';
import { ChatMessageLocation } from '../../../aiRegexService.js';



export const IconX = ({ size, className = '', ...props }: { size: number, className?: string } & React.SVGProps<SVGSVGElement>) => {
	return (
		<svg
			xmlns='http://www.w3.org/2000/svg'
			width={size}
			height={size}
			viewBox='0 0 24 24'
			fill='none'
			stroke='currentColor'
			className={className}
			{...props}
		>
			<path
				strokeLinecap='round'
				strokeLinejoin='round'
				d='M6 18 18 6M6 6l12 12'
			/>
		</svg>
	);
};

const IconArrowUp = ({ size, className = '' }: { size: number, className?: string }) => {
	return (
		<svg
			width={size}
			height={size}
			className={className}
			viewBox="0 0 20 20"
			fill="none"
			xmlns="http://www.w3.org/2000/svg"
		>
			<path
				fill="black"
				fillRule="evenodd"
				clipRule="evenodd"
				d="M5.293 9.707a1 1 0 010-1.414l4-4a1 1 0 011.414 0l4 4a1 1 0 01-1.414 1.414L11 7.414V15a1 1 0 11-2 0V7.414L6.707 9.707a1 1 0 01-1.414 0z"
			></path>
		</svg>
	);
};


const IconSquare = ({ size, className = '' }: { size: number, className?: string }) => {
	return (
		<svg
			className={className}
			stroke="black"
			fill="black"
			strokeWidth="0"
			viewBox="0 0 24 24"
			width={size}
			height={size}
			xmlns="http://www.w3.org/2000/svg"
		>
			<rect x="2" y="2" width="20" height="20" rx="4" ry="4" />
		</svg>
	);
};


export const IconWarning = ({ size, className = '' }: { size: number, className?: string }) => {
	return (
		<svg
			className={className}
			stroke="currentColor"
			fill="currentColor"
			strokeWidth="0"
			viewBox="0 0 16 16"
			width={size}
			height={size}
			xmlns="http://www.w3.org/2000/svg"
		>
			<path
				fillRule="evenodd"
				clipRule="evenodd"
				d="M7.56 1h.88l6.54 12.26-.44.74H1.44L1 13.26 7.56 1zM8 2.28L2.28 13H13.7L8 2.28zM8.625 12v-1h-1.25v1h1.25zm-1.25-2V6h1.25v4h-1.25z"
			/>
		</svg>
	);
};


export const IconLoading = ({ className = '' }: { className?: string }) => {

	const [loadingText, setLoadingText] = useState('.');

	useEffect(() => {
		let intervalId;

		// Function to handle the animation
		const toggleLoadingText = () => {
			if (loadingText === '...') {
				setLoadingText('.');
			} else {
				setLoadingText(loadingText + '.');
			}
		};

		// Start the animation loop
		intervalId = setInterval(toggleLoadingText, 300);

		// Cleanup function to clear the interval when component unmounts
		return () => clearInterval(intervalId);
	}, [loadingText, setLoadingText]);

	return <div className={`${className}`}>{loadingText}</div>;

}


interface VoidChatAreaProps {
	// Required
	children: React.ReactNode; // This will be the input component

	// Form controls
	onSubmit: () => void;
	onAbort: () => void;
	isStreaming: boolean;
	isDisabled?: boolean;
	divRef?: React.RefObject<HTMLDivElement>;

	// UI customization
	featureName: FeatureName;
	className?: string;
	showModelDropdown?: boolean;
	showSelections?: boolean;
	showProspectiveSelections?: boolean;

	selections?: StagingSelectionItem[]
	setSelections?: (s: StagingSelectionItem[]) => void
	// selections?: any[];
	// onSelectionsChange?: (selections: any[]) => void;

	onClickAnywhere?: () => void;
	// Optional close button
	onClose?: () => void;
}

export const VoidChatArea: React.FC<VoidChatAreaProps> = ({
	children,
	onSubmit,
	onAbort,
	onClose,
	onClickAnywhere,
	divRef,
	isStreaming = false,
	isDisabled = false,
	className = '',
	showModelDropdown = true,
	featureName,
	showSelections = false,
	showProspectiveSelections = true,
	selections,
	setSelections,
}) => {
	return (
		<div
			ref={divRef}
			className={`
                flex flex-col gap-1 p-2 relative input text-left shrink-0
                transition-all duration-200
                rounded-md
                bg-vscode-input-bg
                border border-void-border-3 focus-within:border-void-border-1 hover:border-void-border-1
                ${className}
            `}
			onClick={(e) => {
				onClickAnywhere?.()
			}}
		>
			{/* Selections section */}
			{showSelections && selections && setSelections && (
				<SelectedFiles
					type='staging'
					selections={selections}
					setSelections={setSelections}
					showProspectiveSelections={showProspectiveSelections}
				/>
			)}

			{/* Input section */}
			<div className="relative w-full">
				{children}

				{/* Close button (X) if onClose is provided */}
				{onClose && (
					<div className='absolute -top-1 -right-1 cursor-pointer z-1'>
						<IconX
							size={12}
							className="stroke-[2] opacity-80 text-void-fg-3 hover:brightness-95"
							onClick={onClose}
						/>
					</div>
				)}
			</div>

			{/* Bottom row */}
			<div className='flex flex-row justify-between items-end gap-1'>
				{showModelDropdown && (
					<div className='max-w-[150px] @@[&_select]:!void-border-none @@[&_select]:!void-outline-none flex-grow'
						onClick={(e) => { e.preventDefault(); e.stopPropagation() }}>
						<ModelDropdown featureName={featureName} />
					</div>
				)}

				{isStreaming ? (
					<ButtonStop onClick={onAbort} />
				) : (
					<ButtonSubmit
						onClick={onSubmit}
						disabled={isDisabled}
					/>
				)}
			</div>
		</div>
	);
};

const useResizeObserver = () => {
	const ref = useRef(null);
	const [dimensions, setDimensions] = useState({ height: 0, width: 0 });

	useEffect(() => {
		if (ref.current) {
			const resizeObserver = new ResizeObserver((entries) => {
				if (entries.length > 0) {
					const entry = entries[0];
					setDimensions({
						height: entry.contentRect.height,
						width: entry.contentRect.width
					});
				}
			});

			resizeObserver.observe(ref.current);

			return () => {
				if (ref.current)
					resizeObserver.unobserve(ref.current);
			};
		}
	}, []);

	return [ref, dimensions] as const;
};




type ButtonProps = ButtonHTMLAttributes<HTMLButtonElement>
const DEFAULT_BUTTON_SIZE = 22;
export const ButtonSubmit = ({ className, disabled, ...props }: ButtonProps & Required<Pick<ButtonProps, 'disabled'>>) => {

	return <button
		type='button'
		className={`rounded-full flex-shrink-0 flex-grow-0 flex items-center justify-center
			${disabled ? 'bg-vscode-disabled-fg cursor-default' : 'bg-white cursor-pointer'}
			${className}
		`}
		{...props}
	>
		<IconArrowUp size={DEFAULT_BUTTON_SIZE} className="stroke-[2] p-[2px]" />
	</button>
}

export const ButtonStop = ({ className, ...props }: ButtonHTMLAttributes<HTMLButtonElement>) => {

	return <button
		className={`rounded-full flex-shrink-0 flex-grow-0 cursor-pointer flex items-center justify-center
			bg-white
			${className}
		`}
		type='button'
		{...props}
	>
		<IconSquare size={DEFAULT_BUTTON_SIZE} className="stroke-[3] p-[7px]" />
	</button>
}


const ScrollToBottomContainer = ({ children, className, style, scrollContainerRef }: { children: React.ReactNode, className?: string, style?: React.CSSProperties, scrollContainerRef: React.MutableRefObject<HTMLDivElement | null> }) => {
	const [isAtBottom, setIsAtBottom] = useState(true); // Start at bottom

	const divRef = scrollContainerRef

	const scrollToBottom = () => {
		if (divRef.current) {
			divRef.current.scrollTop = divRef.current.scrollHeight;
		}
	};

	const onScroll = () => {
		const div = divRef.current;
		if (!div) return;

		const isBottom = Math.abs(
			div.scrollHeight - div.clientHeight - div.scrollTop
		) < 4;

		setIsAtBottom(isBottom);
	};

	// When children change (new messages added)
	useEffect(() => {
		if (isAtBottom) {
			scrollToBottom();
		}
	}, [children, isAtBottom]); // Dependency on children to detect new messages

	// Initial scroll to bottom
	useEffect(() => {
		scrollToBottom();
	}, []);

	return (
		<div
			// options={{ vertical: ScrollbarVisibility.Auto, horizontal: ScrollbarVisibility.Auto }}
			ref={divRef}
			onScroll={onScroll}
			className={className}
			style={style}
		>
			{children}
		</div>
	);
};



const getBasename = (pathStr: string) => {
	// 'unixify' path
	pathStr = pathStr.replace(/[/\\]+/g, '/') // replace any / or \ or \\ with /
	const parts = pathStr.split('/') // split on /
	return parts[parts.length - 1]
}

export const SelectedFiles = (
	{ type, selections, setSelections, showProspectiveSelections }:
		| { type: 'past', selections: StagingSelectionItem[]; setSelections?: undefined, showProspectiveSelections?: undefined }
		| { type: 'staging', selections: StagingSelectionItem[]; setSelections: ((newSelections: StagingSelectionItem[]) => void), showProspectiveSelections?: boolean }
) => {

	// index -> isOpened
	const [selectionIsOpened, setSelectionIsOpened] = useState<(boolean)[]>(selections?.map(() => false) ?? [])

	// state for tracking hover on clear all button
	const [isClearHovered, setIsClearHovered] = useState(false)

	const accessor = useAccessor()
	const commandService = accessor.get('ICommandService')

	// state for tracking prospective files
	const { currentUri } = useUriState()
	const [recentUris, setRecentUris] = useState<URI[]>([])
	const maxRecentUris = 10
	const maxProspectiveFiles = 3
	useEffect(() => { // handle recent files
		if (!currentUri) return
		setRecentUris(prev => {
			const withoutCurrent = prev.filter(uri => uri.fsPath !== currentUri.fsPath) // remove duplicates
			const withCurrent = [currentUri, ...withoutCurrent]
			return withCurrent.slice(0, maxRecentUris)
		})
	}, [currentUri])
	let prospectiveSelections: StagingSelectionItem[] = []
	if (type === 'staging' && showProspectiveSelections) { // handle prospective files
		// add a prospective file if type === 'staging' and if the user is in a file, and if the file is not selected yet
		prospectiveSelections = recentUris
			.filter(uri => !selections.find(s => s.type === 'File' && s.fileURI.fsPath === uri.fsPath))
			.slice(0, maxProspectiveFiles)
			.map(uri => ({
				type: 'File',
				fileURI: uri,
				selectionStr: null,
				range: null,
			}))
	}

	const allSelections = [...selections, ...prospectiveSelections]

	if (allSelections.length === 0) {
		return null
	}

	return (
		<div className='flex items-center flex-wrap text-left relative'>

			{allSelections.map((selection, i) => {

				const isThisSelectionOpened = !!(selection.selectionStr && selectionIsOpened[i])
				const isThisSelectionAFile = selection.selectionStr === null
				const isThisSelectionProspective = i > selections.length - 1

				const thisKey = `${isThisSelectionProspective}-${i}-${selections.length}`

				const selectionHTML = (<div key={thisKey} // container for `selectionSummary` and `selectionText`
					className={`
						${isThisSelectionOpened ? 'w-full' : ''}
					`}
				>
					{/* selection summary */}
					<div // container for item and its delete button (if it's last)
						className='flex items-center gap-1 mr-0.5 my-0.5'
					>
						<div // styled summary box
							className={`flex items-center gap-0.5 relative
									px-1
									w-fit h-fit
									select-none
									${isThisSelectionProspective ? 'bg-void-1 text-void-fg-3 opacity-80' : 'bg-void-bg-3 hover:brightness-95 text-void-fg-1'}
									text-xs text-nowrap
									border rounded-sm ${isClearHovered && !isThisSelectionProspective ? 'border-void-border-1' : 'border-void-border-2'} hover:border-void-border-1
									transition-all duration-150`}
							onClick={() => {
								if (isThisSelectionProspective) { // add prospective selection to selections
									if (type !== 'staging') return; // (never)
									setSelections([...selections, selection])

								} else if (isThisSelectionAFile) { // open files
									commandService.executeCommand('vscode.open', selection.fileURI, {
										preview: true,
										// preserveFocus: false,
									});
								} else { // show text
									setSelectionIsOpened(s => {
										const newS = [...s]
										newS[i] = !newS[i]
										return newS
									});
								}
							}}
						>
							<span>
								{/* file name */}
								{getBasename(selection.fileURI.fsPath)}
								{/* selection range */}
								{!isThisSelectionAFile ? ` (${selection.range.startLineNumber}-${selection.range.endLineNumber})` : ''}
							</span>

							{/* X button */}
							{type === 'staging' && !isThisSelectionProspective &&
								<span
									className='cursor-pointer z-1'
									onClick={(e) => {
										e.stopPropagation(); // don't open/close selection
										if (type !== 'staging') return;
										setSelections([...selections.slice(0, i), ...selections.slice(i + 1)])
										setSelectionIsOpened(o => [...o.slice(0, i), ...o.slice(i + 1)])
									}}
								>
									<IconX size={10} className="stroke-[2]" />
								</span>}


						</div>

						{/* clear all selections button */}
						{/* {type !== 'staging' || selections.length === 0 || i !== selections.length - 1
							? null
							: <div className={`flex items-center ${isThisSelectionOpened ? 'w-full' : ''}`}>
								<div
									className='rounded-md'
									onMouseEnter={() => setIsClearHovered(true)}
									onMouseLeave={() => setIsClearHovered(false)}
								>
									<Delete
										size={16}
										className={`stroke-[1]
												stroke-void-fg-1
												fill-void-bg-3
												opacity-40
												hover:opacity-60
												transition-all duration-150
												cursor-pointer
											`}
										onClick={() => { setSelections([]) }}
									/>
								</div>
							</div>
						} */}
					</div>
					{/* selection text */}
					{isThisSelectionOpened &&
						<div
							className='w-full px-1 rounded-sm border-vscode-editor-border'
							onClick={(e) => {
								e.stopPropagation(); // don't focus input box
							}}
						>
							<BlockCode
								initValue={selection.selectionStr}
								language={filenameToVscodeLanguage(selection.fileURI.path)}
								maxHeight={200}
								showScrollbars={true}
							/>
						</div>
					}
				</div>)

				return <Fragment key={thisKey}>
					{/* divider between `selections` and `prospectiveSelections` */}
					{/* {selections.length > 0 && i === selections.length && <div className='w-full'></div>} */}
					{selectionHTML}
				</Fragment>

			})}


		</div>

	)
}


type ChatBubbleMode = 'display' | 'edit'
const ChatBubble = ({ chatMessage, isLoading, messageIdx }: { chatMessage: ChatMessage, messageIdx?: number, isLoading?: boolean, }) => {

	const role = chatMessage.role

	const accessor = useAccessor()
	const chatThreadsService = accessor.get('IChatThreadService')

<<<<<<< HEAD
	// edit mode state
	const [staging, setStaging] = chatThreadsService.useFocusedStagingState(messageIdx)
	const mode: ChatBubbleMode = staging.isBeingEdited ? 'edit' : 'display'
=======
	// global state
	let isBeingEdited = false
	let setIsBeingEdited = (v: boolean) => { }
	let stagingSelections: StagingSelectionItem[] = []
	let setStagingSelections = (s: StagingSelectionItem[]) => { }

	if (messageIdx !== undefined) {
		const [_state, _setState] = chatThreadsService._useCurrentMessageState(messageIdx)
		isBeingEdited = _state.isBeingEdited
		setIsBeingEdited = (v) => _setState({ isBeingEdited: v })
		stagingSelections = _state.stagingSelections
		setStagingSelections = (s) => { _setState({ stagingSelections: s }) }
	}


	// local state
	const mode: ChatBubbleMode = isBeingEdited ? 'edit' : 'display'
>>>>>>> baa89cc1
	const [isFocused, setIsFocused] = useState(false)
	const [isHovered, setIsHovered] = useState(false)
	const [isDisabled, setIsDisabled] = useState(false)
	const [textAreaRefState, setTextAreaRef] = useState<HTMLTextAreaElement | null>(null)
	const textAreaFnsRef = useRef<TextAreaFns | null>(null)
	// initialize on first render, and when edit was just enabled
	const _mustInitialize = useRef(true)
	const _justEnabledEdit = useRef(false)
	useEffect(() => {
		const canInitialize = role === 'user' && mode === 'edit' && textAreaRefState
		const shouldInitialize = _justEnabledEdit.current || _mustInitialize.current
		if (canInitialize && shouldInitialize) {
			setStagingSelections(chatMessage.selections || [])

			if (textAreaFnsRef.current)
				textAreaFnsRef.current.setValue(chatMessage.displayContent || '')

			textAreaRefState.focus();

			_justEnabledEdit.current = false
			_mustInitialize.current = false
		}

	}, [role, mode, _justEnabledEdit, textAreaRefState, textAreaFnsRef.current, _justEnabledEdit.current, _mustInitialize.current])
	const EditSymbol = mode === 'display' ? Pencil : X
	const onOpenEdit = () => {
		setIsBeingEdited(true)
		chatThreadsService.setFocusedMessageIdx(messageIdx)
		_justEnabledEdit.current = true
	}
	const onCloseEdit = () => {
		setIsFocused(false)
		setIsHovered(false)
		setIsBeingEdited(false)
		chatThreadsService.setFocusedMessageIdx(undefined)

	}
	// set chat bubble contents
	let chatbubbleContents: React.ReactNode
	if (role === 'user') {
		if (mode === 'display') {
			chatbubbleContents = <>
				<SelectedFiles type='past' selections={chatMessage.selections || []} />
				{chatMessage.displayContent}
			</>
		}
		else if (mode === 'edit') {

			const onSubmit = async () => {

				if (isDisabled) return;
				if (!textAreaRefState) return;
				if (messageIdx === undefined) return;

				// cancel any streams on this thread
				const thread = chatThreadsService.getCurrentThread()
				chatThreadsService.cancelStreaming(thread.id)

				// reset state
				setIsBeingEdited(false)
				chatThreadsService.setFocusedMessageIdx(undefined)

				// stream the edit
				const userMessage = textAreaRefState.value;
				await chatThreadsService.editUserMessageAndStreamResponse({ userMessage, chatMode: 'agent', messageIdx })
			}

			const onAbort = () => {
				const threadId = chatThreadsService.state.currentThreadId
				chatThreadsService.cancelStreaming(threadId)
			}

			const onKeyDown = (e: KeyboardEvent<HTMLTextAreaElement>) => {
				if (e.key === 'Escape') {
					onCloseEdit()
				}
				if (e.key === 'Enter' && !e.shiftKey) {
					onSubmit()
				}
			}

			if (!chatMessage.content && !isLoading) { // don't show if empty and not loading (if loading, want to show)
				return null
			}

			chatbubbleContents = <>
				<VoidChatArea
					onSubmit={onSubmit}
					onAbort={onAbort}
					isStreaming={false}
					isDisabled={isDisabled}
					showSelections={true}
					showProspectiveSelections={false}
					featureName="Ctrl+L"
					selections={stagingSelections}
					setSelections={setStagingSelections}
				>
					<VoidInputBox2
						ref={setTextAreaRef}
						className='min-h-[81px] max-h-[500px] p-1'
						placeholder="Edit your message..."
						onChangeText={(text) => setIsDisabled(!text)}
						onFocus={() => {
							setIsFocused(true)
							chatThreadsService.setFocusedMessageIdx(messageIdx);
						}}
						onBlur={() => {
							setIsFocused(false)
						}}
						onKeyDown={onKeyDown}
						fnsRef={textAreaFnsRef}
						multiline={true}
					/>
				</VoidChatArea>
			</>
		}
	}
	else if (role === 'assistant') {
		const thread = chatThreadsService.getCurrentThread()

		const chatMessageLocation: ChatMessageLocation = {
			threadId: thread.id,
			messageIdx: messageIdx!,
		}

		chatbubbleContents = <ChatMarkdownRender string={chatMessage.displayContent ?? ''} chatMessageLocation={chatMessageLocation} />
	}
	else if (role === 'tool') {
		chatbubbleContents = chatMessage.name
	}

	return <div
		// align chatbubble accoridng to role
		className={`
			relative
			${mode === 'edit' ? 'px-2 w-full max-w-full'
				: role === 'user' ? `px-2 self-end w-fit max-w-full whitespace-pre-wrap` // user words should be pre
					: role === 'assistant' ? `px-2 self-start w-full max-w-full` : ''
			}
		`}
		onMouseEnter={() => setIsHovered(true)}
		onMouseLeave={() => setIsHovered(false)}
	>
		<div
			// style chatbubble according to role
			className={`
				text-left rounded-lg
				max-w-full
				${mode === 'edit' ? ''
					: role === 'user' ? 'p-2 bg-void-bg-1 text-void-fg-1 overflow-x-auto'
						: role === 'assistant' ? 'px-2 overflow-x-auto' : ''
				}
			`}
		>
			{chatbubbleContents}
			{isLoading && <IconLoading className='opacity-50 text-sm px-2' />}
		</div>

		{/* edit button */}
		{role === 'user' && <EditSymbol
			size={18}
			className={`
				absolute -top-1 right-1
				translate-x-0 -translate-y-0
				cursor-pointer z-1
				p-[2px]
				bg-void-bg-1 border border-void-border-1 rounded-md
				transition-opacity duration-200 ease-in-out
				${isHovered || (isFocused && mode === 'edit') ? 'opacity-100' : 'opacity-0'}
			`}
			onClick={() => {
				if (mode === 'display') {
					onOpenEdit()
				} else if (mode === 'edit') {
					onCloseEdit()
				}
			}}
		/>}
	</div>
}


export const SidebarChat = () => {

	const textAreaRef = useRef<HTMLTextAreaElement | null>(null)
	const textAreaFnsRef = useRef<TextAreaFns | null>(null)

	const accessor = useAccessor()
	// const modelService = accessor.get('IModelService')
	const commandService = accessor.get('ICommandService')
	const chatThreadsService = accessor.get('IChatThreadService')

	const settingsState = useSettingsState()
	// ----- HIGHER STATE -----
	// sidebar state
	const sidebarStateService = accessor.get('ISidebarStateService')
	useEffect(() => {
		const disposables: IDisposable[] = []
		disposables.push(
			sidebarStateService.onDidFocusChat(() => { !chatThreadsService.isFocusingMessage() && textAreaRef.current?.focus() }),
			sidebarStateService.onDidBlurChat(() => { !chatThreadsService.isFocusingMessage() && textAreaRef.current?.blur() })
		)
		return () => disposables.forEach(d => d.dispose())
	}, [sidebarStateService, textAreaRef])

	const { isHistoryOpen } = useSidebarState()

	// threads state
	const chatThreadsState = useChatThreadsState()

	const currentThread = chatThreadsService.getCurrentThread()
	const previousMessages = currentThread?.messages ?? []
<<<<<<< HEAD
	const [staging, setStaging] = chatThreadsService.useFocusedStagingState()
=======

	const [_state, _setState] = chatThreadsService._useCurrentThreadState()
	const selections = _state.stagingSelections
	const setSelections = (s: StagingSelectionItem[]) => { _setState({ stagingSelections: s }) }
>>>>>>> baa89cc1

	// stream state
	const currThreadStreamState = useChatThreadsStreamState(chatThreadsState.currentThreadId)
	const isStreaming = !!currThreadStreamState?.streamingToken
	const latestError = currThreadStreamState?.error
	const messageSoFar = currThreadStreamState?.messageSoFar

	// ----- SIDEBAR CHAT state (local) -----

	// state of current message
	const initVal = ''
	const [instructionsAreEmpty, setInstructionsAreEmpty] = useState(!initVal)

	const isDisabled = instructionsAreEmpty || !!isFeatureNameDisabled('Ctrl+L', settingsState)

	const [sidebarRef, sidebarDimensions] = useResizeObserver()
	const [chatAreaRef, chatAreaDimensions] = useResizeObserver()
	const [historyRef, historyDimensions] = useResizeObserver()

	useScrollbarStyles(sidebarRef)


	const onSubmit = useCallback(async () => {

		if (isDisabled) return
		if (isStreaming) return

		// send message to LLM
		const userMessage = textAreaRef.current?.value ?? ''
		await chatThreadsService.addUserMessageAndStreamResponse({ userMessage, chatMode: 'agent' })

		setSelections([]) // clear staging
		textAreaFnsRef.current?.setValue('')
		textAreaRef.current?.focus() // focus input after submit

	}, [chatThreadsService, isDisabled, isStreaming, textAreaRef, textAreaFnsRef, selections, setSelections])

	const onAbort = () => {
		const threadId = currentThread.id
		chatThreadsService.cancelStreaming(threadId)
	}

	// const [_test_messages, _set_test_messages] = useState<string[]>([])

	const keybindingString = accessor.get('IKeybindingService').lookupKeybinding(VOID_CTRL_L_ACTION_ID)?.getLabel()

	// scroll to top on thread switch
	const scrollContainerRef = useRef<HTMLDivElement | null>(null)
	useEffect(() => {
		if (isHistoryOpen)
			scrollContainerRef.current?.scrollTo({ top: 0, left: 0 })
	}, [isHistoryOpen, currentThread.id])


	const prevMessagesHTML = useMemo(() => {
		return previousMessages.map((message, i) =>
			<ChatBubble key={i} chatMessage={message} messageIdx={i} />
		)
	}, [previousMessages])


	const threadSelector = <div ref={historyRef}
		className={`w-full h-auto ${isHistoryOpen ? '' : 'hidden'} ring-2 ring-widget-shadow ring-inset z-10`}
	>
		<SidebarThreadSelector />
	</div>



	const messagesHTML = <ScrollToBottomContainer
		key={currentThread.id} // force rerender on all children if id changes
		scrollContainerRef={scrollContainerRef}
		className={`
		w-full h-auto
		flex flex-col
		overflow-x-hidden
		overflow-y-auto
		py-4
		${prevMessagesHTML.length === 0 && !messageSoFar ? 'hidden' : ''}
	`}
		style={{ maxHeight: sidebarDimensions.height - historyDimensions.height - chatAreaDimensions.height - 36 }} // the height of the previousMessages is determined by all other heights
	>
		{/* previous messages */}
		{prevMessagesHTML}

		{/* message stream */}
		<ChatBubble chatMessage={{ role: 'assistant', content: messageSoFar ?? '', displayContent: messageSoFar || null }} isLoading={isStreaming} />


		{/* error message */}
		{latestError === undefined ? null :
			<div className='px-2'>
				<ErrorDisplay
					message={latestError.message}
					fullError={latestError.fullError}
					onDismiss={() => { chatThreadsService.dismissStreamError(currentThread.id) }}
					showDismiss={true}
				/>

				<WarningBox className='text-sm my-2 mx-4' onClick={() => { commandService.executeCommand(VOID_OPEN_SETTINGS_ACTION_ID) }} text='Open settings' />
			</div>
		}
	</ScrollToBottomContainer>


	const onChangeText = useCallback((newStr: string) => {
		setInstructionsAreEmpty(!newStr)
	}, [setInstructionsAreEmpty])
	const onKeyDown = useCallback((e: KeyboardEvent<HTMLTextAreaElement>) => {
		if (e.key === 'Enter' && !e.shiftKey) {
			onSubmit()
		}
	}, [onSubmit])
	const inputForm = <div className={`right-0 left-0 m-2 z-[999] overflow-hidden ${previousMessages.length > 0 ? 'absolute bottom-0' : ''}`}>
		<VoidChatArea
			divRef={chatAreaRef}
			onSubmit={onSubmit}
			onAbort={onAbort}
			isStreaming={isStreaming}
			isDisabled={isDisabled}
			showSelections={true}
			showProspectiveSelections={prevMessagesHTML.length === 0}
			selections={selections}
			setSelections={setSelections}
			onClickAnywhere={() => { textAreaRef.current?.focus() }}
			featureName="Ctrl+L"
		>
			<VoidInputBox2
				className='min-h-[81px] p-1'
				placeholder={`${keybindingString ? `${keybindingString} to select. ` : ''}Enter instructions...`}
				onChangeText={onChangeText}
				onKeyDown={onKeyDown}
				onFocus={() => { chatThreadsService.setFocusedMessageIdx(undefined) }}
				ref={textAreaRef}
				fnsRef={textAreaFnsRef}
				multiline={true}
			/>
		</VoidChatArea>
	</div>

	return <div ref={sidebarRef} className={`w-full h-full`}>
		{threadSelector}

		{messagesHTML}

		{inputForm}

	</div>
}

<|MERGE_RESOLUTION|>--- conflicted
+++ resolved
@@ -550,11 +550,6 @@
 	const accessor = useAccessor()
 	const chatThreadsService = accessor.get('IChatThreadService')
 
-<<<<<<< HEAD
-	// edit mode state
-	const [staging, setStaging] = chatThreadsService.useFocusedStagingState(messageIdx)
-	const mode: ChatBubbleMode = staging.isBeingEdited ? 'edit' : 'display'
-=======
 	// global state
 	let isBeingEdited = false
 	let setIsBeingEdited = (v: boolean) => { }
@@ -572,7 +567,6 @@
 
 	// local state
 	const mode: ChatBubbleMode = isBeingEdited ? 'edit' : 'display'
->>>>>>> baa89cc1
 	const [isFocused, setIsFocused] = useState(false)
 	const [isHovered, setIsHovered] = useState(false)
 	const [isDisabled, setIsDisabled] = useState(false)
@@ -785,14 +779,10 @@
 
 	const currentThread = chatThreadsService.getCurrentThread()
 	const previousMessages = currentThread?.messages ?? []
-<<<<<<< HEAD
-	const [staging, setStaging] = chatThreadsService.useFocusedStagingState()
-=======
 
 	const [_state, _setState] = chatThreadsService._useCurrentThreadState()
 	const selections = _state.stagingSelections
 	const setSelections = (s: StagingSelectionItem[]) => { _setState({ stagingSelections: s }) }
->>>>>>> baa89cc1
 
 	// stream state
 	const currThreadStreamState = useChatThreadsStreamState(chatThreadsState.currentThreadId)

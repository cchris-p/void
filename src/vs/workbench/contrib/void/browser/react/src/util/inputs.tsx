/*---------------------------------------------------------------------------------------------
 *  Copyright (c) Glass Devtools, Inc. All rights reserved.
 *  Void Editor additions licensed under the AGPL 3.0 License.
 *--------------------------------------------------------------------------------------------*/

import React, { useCallback, useEffect, useRef } from 'react';
import { IInputBoxStyles, InputBox } from '../../../../../../../base/browser/ui/inputbox/inputBox.js';
import { defaultCheckboxStyles, defaultInputBoxStyles, defaultSelectBoxStyles } from '../../../../../../../platform/theme/browser/defaultStyles.js';
import { SelectBox } from '../../../../../../../base/browser/ui/selectBox/selectBox.js';
import { IDisposable } from '../../../../../../../base/common/lifecycle.js';
import { Checkbox } from '../../../../../../../base/browser/ui/toggle/toggle.js';

import { CodeEditorWidget } from '../../../../../../../editor/browser/widget/codeEditor/codeEditorWidget.js'
import { useAccessor } from './services.js';


// type guard
const isConstructor = (f: any)
	: f is { new(...params: any[]): any } => {
	return !!f.prototype && f.prototype.constructor === f;
}

export const WidgetComponent = <CtorParams extends any[], Instance>({ ctor, propsFn, dispose, onCreateInstance, children, className }
	: {
		ctor: { new(...params: CtorParams): Instance } | ((container: HTMLDivElement) => Instance),
		propsFn: (container: HTMLDivElement) => CtorParams, // unused if fn
		onCreateInstance: (instance: Instance) => IDisposable[],
		dispose: (instance: Instance) => void,
		children?: React.ReactNode,
		className?: string
	}
) => {
	const containerRef = useRef<HTMLDivElement | null>(null);

	useEffect(() => {
		const instance = isConstructor(ctor) ? new ctor(...propsFn(containerRef.current!)) : ctor(containerRef.current!)
		const disposables = onCreateInstance(instance);
		return () => {
			disposables.forEach(d => d.dispose());
			dispose(instance)
		}
	}, [ctor, propsFn, dispose, onCreateInstance, containerRef])

	return <div ref={containerRef} className={className === undefined ? `w-full` : className}>{children}</div>
}



export const VoidInputBox = ({ onChangeText, onCreateInstance, inputBoxRef, placeholder, multiline, styles }: {
	onChangeText: (value: string) => void;
	styles?: Partial<IInputBoxStyles>,
	onCreateInstance?: (instance: InputBox) => void | IDisposable[];
	inputBoxRef?: { current: InputBox | null };
	placeholder: string;
	multiline: boolean;
}) => {

	const accessor = useAccessor()

	const contextViewProvider = accessor.get('IContextViewService')
	return <WidgetComponent
		ctor={InputBox}
		propsFn={useCallback((container) => [
			container,
			contextViewProvider,
			{
				inputBoxStyles: {
					...defaultInputBoxStyles,
					// inputBackground: 'transparent',
					// inputBorder: 'none',
					...styles,
				},
				placeholder,
				tooltip: '',
				flexibleHeight: multiline,
				flexibleMaxHeight: 500,
				flexibleWidth: true,
			}
		] as const, [contextViewProvider, placeholder, multiline])}
		dispose={useCallback((instance: InputBox) => {
			instance.dispose()
			instance.element.remove()
		}, [])}
		onCreateInstance={useCallback((instance: InputBox) => {
			const disposables: IDisposable[] = []
			disposables.push(
				instance.onDidChange((newText) => onChangeText(newText))
			)
			if (onCreateInstance) {
				const ds = onCreateInstance(instance) ?? []
				disposables.push(...ds)
			}
			if (inputBoxRef)
				inputBoxRef.current = instance;

			return disposables
		}, [onChangeText, onCreateInstance, inputBoxRef])
		}
	/>
};




export const VoidSwitch = ({
	value,
	onChange,
	size = 'md',
	label,
	disabled = false,
}: {
	value: boolean;
	onChange: (value: boolean) => void;
	label?: string;
	disabled?: boolean;
	size?: 'xs' | 'sm' | 'sm+' | 'md';
}) => {
	return (
		<label className="inline-flex items-center cursor-pointer">
			<div
				onClick={() => !disabled && onChange(!value)}
				className={`
			relative inline-flex items-center rounded-full transition-colors duration-200 ease-in-out
			${value ? 'bg-gray-900 dark:bg-white' : 'bg-gray-200 dark:bg-gray-700'}
			${disabled ? 'opacity-25' : ''}
			${size === 'xs' ? 'h-4 w-7' : ''}
			${size === 'sm' ? 'h-5 w-9' : ''}
			${size === 'sm+' ? 'h-5 w-10' : ''}
			${size === 'md' ? 'h-6 w-11' : ''}
		  `}
			>
				<span
					className={`
			  inline-block transform rounded-full bg-white dark:bg-gray-900 shadow transition-transform duration-200 ease-in-out
			  ${size === 'xs' ? 'h-2.5 w-2.5' : ''}
			  ${size === 'sm' ? 'h-3 w-3' : ''}
			  ${size === 'sm+' ? 'h-3.5 w-3.5' : ''}
			  ${size === 'md' ? 'h-4 w-4' : ''}
			  ${size === 'xs' ? (value ? 'translate-x-3.5' : 'translate-x-0.5') : ''}
			  ${size === 'sm' ? (value ? 'translate-x-5' : 'translate-x-1') : ''}
			  ${size === 'sm+' ? (value ? 'translate-x-6' : 'translate-x-1') : ''}
			  ${size === 'md' ? (value ? 'translate-x-6' : 'translate-x-1') : ''}
			`}
				/>
			</div>
			{label && (
				<span className={`
			ml-3 font-medium text-gray-900 dark:text-gray-100
			${size === 'xs' ? 'text-xs' : 'text-sm'}
		  `}>
					{label}
				</span>
			)}
		</label>
	);
};





export const VoidCheckBox = ({ label, value, onClick, className }: { label: string, value: boolean, onClick: (checked: boolean) => void, className?: string }) => {
	const divRef = useRef<HTMLDivElement | null>(null)
	const instanceRef = useRef<Checkbox | null>(null)

	useEffect(() => {
		if (!instanceRef.current) return
		instanceRef.current.checked = value
	}, [value])


	return <WidgetComponent
		className={className ?? ''}
		ctor={Checkbox}
		propsFn={useCallback((container: HTMLDivElement) => {
			divRef.current = container
			return [label, value, defaultCheckboxStyles] as const
		}, [label, value])}
		onCreateInstance={useCallback((instance: Checkbox) => {
			instanceRef.current = instance;
			divRef.current?.append(instance.domNode)
			const d = instance.onChange(() => onClick(instance.checked))
			return [d]
		}, [onClick])}
		dispose={useCallback((instance: Checkbox) => {
			instance.dispose()
			instance.domNode.remove()
		}, [])}

	/>

}


export const VoidSelectBox = <T,>({ onChangeSelection, onCreateInstance, selectBoxRef, options }: {
	onChangeSelection: (value: T) => void;
	onCreateInstance?: ((instance: SelectBox) => void | IDisposable[]);
	selectBoxRef?: React.MutableRefObject<SelectBox | null>;
	options: readonly { text: string, value: T }[];
}) => {
	const accessor = useAccessor()
	const contextViewProvider = accessor.get('IContextViewService')

	let containerRef = useRef<HTMLDivElement | null>(null);

	return <WidgetComponent
		className='@@select-child-restyle'
		ctor={SelectBox}
		propsFn={useCallback((container) => {
			containerRef.current = container
			const defaultIndex = 0;
			return [
				options.map(opt => ({ text: opt.text })),
				defaultIndex,
				contextViewProvider,
				defaultSelectBoxStyles
			] as const;
		}, [containerRef, options, contextViewProvider])}

		dispose={useCallback((instance: SelectBox) => {
			instance.dispose();
			for (let child of containerRef.current?.childNodes ?? [])
				containerRef.current?.removeChild(child)
		}, [containerRef])}

		onCreateInstance={useCallback((instance: SelectBox) => {
			const disposables: IDisposable[] = []

			if (containerRef.current)
				instance.render(containerRef.current)

			disposables.push(
				instance.onDidSelect(e => { onChangeSelection(options[e.index].value); })
			)

			if (onCreateInstance) {
				const ds = onCreateInstance(instance) ?? []
				disposables.push(...ds)
			}
			if (selectBoxRef)
				selectBoxRef.current = instance;

			return disposables;
		}, [containerRef, onChangeSelection, options, onCreateInstance, selectBoxRef])}

	/>;
};

// makes it so that code in the sidebar isnt too tabbed out
const normalizeIndentation = (code: string): string => {
	const lines = code.split('\n')

	let minLeadingSpaces = Infinity

	// find the minimum number of leading spaces
	for (const line of lines) {
		if (line.trim() === '') continue;
		let leadingSpaces = 0;
		for (let i = 0; i < line.length; i++) {
			const char = line[i];
			if (char === '\t' || char === ' ') {
				leadingSpaces += 1;
			} else { break; }
		}
		minLeadingSpaces = Math.min(minLeadingSpaces, leadingSpaces)
	}

	// remove the leading spaces
	return lines.map(line => {
		if (line.trim() === '') return line;

		let spacesToRemove = minLeadingSpaces;
		let i = 0;
		while (spacesToRemove > 0 && i < line.length) {
			const char = line[i];
			if (char === '\t' || char === ' ') {
				spacesToRemove -= 1;
				i++;
			} else { break; }
		}

		return line.slice(i);

	}).join('\n')

}

export const VoidCodeEditor = ({ initValue, language }: { initValue: string, language: string | undefined }) => {

	const MAX_HEIGHT = Infinity;

	const divRef = useRef<HTMLDivElement | null>(null)

	const accessor = useAccessor()
	const instantiationService = accessor.get('IInstantiationService')
	const modelService = accessor.get('IModelService')

	initValue = normalizeIndentation(initValue)

	return <div ref={divRef}>
		<WidgetComponent
			className='relative z-0 text-sm'
			ctor={useCallback((container) =>
				instantiationService.createInstance(
					CodeEditorWidget,
					container,
					{
						automaticLayout: true,
						wordWrap: 'off',

						scrollbar: {
							alwaysConsumeMouseWheel: false,
<<<<<<< HEAD
							vertical: 'hidden',
							horizontal: 'hidden',
=======
							vertical: 'auto',
							horizontal: 'auto',
							verticalScrollbarSize: 0,
							horizontalScrollbarSize: 0,
>>>>>>> 052e80c0
						},
						scrollBeyondLastLine: false,

						lineNumbers: 'off',

						readOnly: true,
						domReadOnly: true,
						readOnlyMessage: { value: '' },

						minimap: {
							enabled: false,
							// maxColumn: 0,
						},

						selectionHighlight: false, // highlights whole words
						renderLineHighlight: 'none',

						folding: false,
						lineDecorationsWidth: 0,
						overviewRulerLanes: 0,
						hideCursorInOverviewRuler: true,
						overviewRulerBorder: false,
						glyphMargin: false,
<<<<<<< HEAD

						stickyScroll: {
							enabled: false,
=======
						stickyScroll: {
							enabled: false
>>>>>>> 052e80c0
						},
					},
					{
						isSimpleWidget: true,
					})
				, [instantiationService])
			}

			onCreateInstance={useCallback((editor: CodeEditorWidget) => {
				const model = modelService.createModel(initValue, null)
				editor.setModel(model);
				model.setLanguage(language ?? 'plaintext')

				const container = editor.getDomNode()
				const parentNode = container?.parentElement
				if (parentNode) {
					const height = Math.min(editor.getScrollHeight() + 1, MAX_HEIGHT);
					parentNode.style.height = `${height}px`;
					editor.layout();
				}

				// Listen for content changes and update height
				const disposable = editor.onDidContentSizeChange(() => {
					if (parentNode) {
						const height = Math.min(editor.getScrollHeight() + 1, MAX_HEIGHT);
						parentNode.style.height = `${height}px`;
						editor.layout();
					}
				});

				return [disposable]
			}, [modelService, initValue, language])}

			dispose={useCallback((editor: CodeEditorWidget) => {
				editor.dispose();
			}, [])}

			propsFn={useCallback(() => { return [] }, [])}
		/>
	</div>

}


// export const VoidScrollableElt = ({ options, children }: { options: ScrollableElementCreationOptions, children: React.ReactNode }) => {
// 	const instanceRef = useRef<DomScrollableElement | null>(null);
// 	const [childrenPortal, setChildrenPortal] = useState<React.ReactNode | null>(null)

// 	return <>
// 		<WidgetComponent
// 			ctor={DomScrollableElement}
// 			propsFn={useCallback((container) => {
// 				return [container, options] as const;
// 			}, [options])}
// 			onCreateInstance={useCallback((instance: DomScrollableElement) => {
// 				instanceRef.current = instance;
// 				setChildrenPortal(createPortal(children, instance.getDomNode()))
// 				return []
// 			}, [setChildrenPortal, children])}
// 			dispose={useCallback((instance: DomScrollableElement) => {
// 				console.log('calling dispose!!!!')
// 				// instance.dispose();
// 				// instance.getDomNode().remove()
// 			}, [])}
// 		>{children}</WidgetComponent>

// 		{childrenPortal}

// 	</>
// }

// export const VoidSelectBox = <T,>({ onChangeSelection, initVal, selectBoxRef, options }: {
// 	initVal: T;
// 	selectBoxRef: React.MutableRefObject<SelectBox | null>;
// 	options: readonly { text: string, value: T }[];
// 	onChangeSelection: (value: T) => void;
// }) => {


// 	return <WidgetComponent
// 		ctor={DropdownMenu}
// 		propsFn={useCallback((container) => {
// 			return [
// 				container, {
// 					contextMenuProvider,
// 					actions: options.map(({ text, value }, i) => ({
// 						id: i + '',
// 						label: text,
// 						tooltip: text,
// 						class: undefined,
// 						enabled: true,
// 						run: () => {
// 							onChangeSelection(value);
// 						},
// 					}))

// 				}] as const;
// 		}, [options, initVal, contextViewProvider])}

// 		dispose={useCallback((instance: DropdownMenu) => {
// 			instance.dispose();
// 			// instance.element.remove()
// 		}, [])}

// 		onCreateInstance={useCallback((instance: DropdownMenu) => {
// 			return []
// 		}, [])}

// 	/>;
// };




// export const VoidCheckBox = ({ onChangeChecked, initVal, label, checkboxRef, }: {
// 	onChangeChecked: (checked: boolean) => void;
// 	initVal: boolean;
// 	checkboxRef: React.MutableRefObject<ObjectSettingCheckboxWidget | null>;
// 	label: string;
// }) => {
// 	const containerRef = useRef<HTMLDivElement>(null);


// 	useEffect(() => {
// 		if (!containerRef.current) return;

// 		// Create and mount the Checkbox using VSCode's implementation

// 		checkboxRef.current = new ObjectSettingCheckboxWidget(
// 			containerRef.current,
// 			themeService,
// 			contextViewService,
// 			hoverService,
// 		);


// 		checkboxRef.current.setValue([{
// 			key: { type: 'string', data: label },
// 			value: { type: 'boolean', data: initVal },
// 			removable: false,
// 			resetable: true,
// 		}])

// 		checkboxRef.current.onDidChangeList((list) => {
// 			onChangeChecked(!!list);
// 		})


// 		// cleanup
// 		return () => {
// 			if (checkboxRef.current) {
// 				checkboxRef.current.dispose();
// 				if (containerRef.current) {
// 					while (containerRef.current.firstChild) {
// 						containerRef.current.removeChild(containerRef.current.firstChild);
// 					}
// 				}
// 				checkboxRef.current = null;
// 			}
// 		};
// 	}, [checkboxRef, label, initVal, onChangeChecked]);

// 	return <div ref={containerRef} className="w-full" />;
// };

<|MERGE_RESOLUTION|>--- conflicted
+++ resolved
@@ -310,15 +310,10 @@
 
 						scrollbar: {
 							alwaysConsumeMouseWheel: false,
-<<<<<<< HEAD
 							vertical: 'hidden',
 							horizontal: 'hidden',
-=======
-							vertical: 'auto',
-							horizontal: 'auto',
 							verticalScrollbarSize: 0,
 							horizontalScrollbarSize: 0,
->>>>>>> 052e80c0
 						},
 						scrollBeyondLastLine: false,
 
@@ -342,14 +337,9 @@
 						hideCursorInOverviewRuler: true,
 						overviewRulerBorder: false,
 						glyphMargin: false,
-<<<<<<< HEAD
 
 						stickyScroll: {
 							enabled: false,
-=======
-						stickyScroll: {
-							enabled: false
->>>>>>> 052e80c0
 						},
 					},
 					{

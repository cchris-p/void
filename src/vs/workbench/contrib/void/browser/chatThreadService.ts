/*--------------------------------------------------------------------------------------
 *  Copyright 2025 Glass Devtools, Inc. All rights reserved.
 *  Licensed under the Apache License, Version 2.0. See LICENSE.txt for more information.
 *--------------------------------------------------------------------------------------*/

import { Disposable } from '../../../../base/common/lifecycle.js';
import { registerSingleton, InstantiationType } from '../../../../platform/instantiation/common/extensions.js';
import { createDecorator } from '../../../../platform/instantiation/common/instantiation.js';
import { IStorageService, StorageScope, StorageTarget } from '../../../../platform/storage/common/storage.js';

import { URI } from '../../../../base/common/uri.js';
import { Emitter, Event } from '../../../../base/common/event.js';
import { IRange } from '../../../../editor/common/core/range.js';
import { ILLMMessageService } from '../common/llmMessageService.js';
import { IModelService } from '../../../../editor/common/services/model.js';
<<<<<<< HEAD
import { chat_userMessage, chat_systemMessage } from './prompt/prompts.js';
import { InternalToolInfo, IToolsService, ToolCallReturnType, ToolFns, ToolName, voidTools } from '../common/toolsService.js';
import { toLLMChatMessage } from '../common/llmMessageTypes.js';
import { IWorkspaceContextService } from '../../../../platform/workspace/common/workspace.js';
=======
import { chat_userMessageContent, chat_systemMessage, chat_userMessageContentWithAllFilesToo as chat_userMessageContentWithAllFiles } from './prompt/prompts.js';
import { LLMChatMessage } from '../common/llmMessageTypes.js';
import { IFileService } from '../../../../platform/files/common/files.js';
>>>>>>> a9896f77

// one of the square items that indicates a selection in a chat bubble (NOT a file, a Selection of text)
export type CodeSelection = {
	type: 'Selection';
	fileURI: URI;
	selectionStr: string;
	range: IRange;
}

export type FileSelection = {
	type: 'File';
	fileURI: URI;
	selectionStr: null;
	range: null;
}

export type StagingSelectionItem = CodeSelection | FileSelection

<<<<<<< HEAD

export type StagingInfo = {
	isBeingEdited: boolean;
	selections: StagingSelectionItem[] | null; // staging selections in edit mode
}

const defaultStaging: StagingInfo = { isBeingEdited: false, selections: [] }

type ToolMessage<T extends ToolName> = {
	role: 'tool';
	name: T; // internal use
	params: string; // internal use
	id: string; // apis require this tool use id
	content: string; // result
	result: ToolCallReturnType<T>; // text message of result
}


=======
>>>>>>> a9896f77
// WARNING: changing this format is a big deal!!!!!! need to migrate old format to new format on users' computers so people don't get errors.
export type ChatMessage =
	| {
		role: 'system';
		content: string;
		displayContent?: undefined;
	} | {
		role: 'user';
		content: string | null; // content displayed to the LLM on future calls - allowed to be '', will be replaced with (empty)
		displayContent: string | null; // content displayed to user  - allowed to be '', will be ignored
		selections: StagingSelectionItem[] | null; // the user's selection
<<<<<<< HEAD
		staging: StagingInfo | null
	} | {
=======
		state: {
			stagingSelections: StagingSelectionItem[];
			isBeingEdited: boolean;
		}
	}
	| {
>>>>>>> a9896f77
		role: 'assistant';
		content: string | null; // content received from LLM  - allowed to be '', will be replaced with (empty)
		displayContent: string | null; // content displayed to user (this is the same as content for now) - allowed to be '', will be ignored
	} | ToolMessage<ToolName>

type UserMessageType = ChatMessage & { role: 'user' }
type UserMessageState = UserMessageType['state']

export const defaultMessageState: UserMessageState = { stagingSelections: [], isBeingEdited: false }

// a 'thread' means a chat message history
export type ChatThreads = {
	[id: string]: {
		id: string; // store the id here too
		createdAt: string; // ISO string
		lastModified: string; // ISO string
		messages: ChatMessage[];
		state: {
			stagingSelections: StagingSelectionItem[];
			focusedMessageIdx: number | undefined; // index of the message that is being edited (undefined if none)
			isCheckedOfSelectionId: { [selectionId: string]: boolean };
		}
	};
}

type ThreadType = ChatThreads[string]

const defaultThreadState: ThreadType['state'] = { stagingSelections: [], focusedMessageIdx: undefined, isCheckedOfSelectionId: {} }

export type ThreadsState = {
	allThreads: ChatThreads;
	currentThreadId: string; // intended for internal use only
}

export type ThreadStreamState = {
	[threadId: string]: undefined | {
		error?: { message: string, fullError: Error | null, };
		messageSoFar?: string;
		streamingToken?: string;
	}
}


const newThreadObject = () => {
	const now = new Date().toISOString()
	return {
		id: new Date().getTime().toString(),
		createdAt: now,
		lastModified: now,
		messages: [],
		state: {
			stagingSelections: [],
			focusedMessageIdx: undefined,
			isCheckedOfSelectionId: {}
		},

	} satisfies ChatThreads[string]
}

const THREAD_VERSION_KEY = 'void.chatThreadVersion'
const LATEST_THREAD_VERSION = 'v2'

const THREAD_STORAGE_KEY = 'void.chatThreadStorage'


type ChatMode = 'agent' | 'chat'
export interface IChatThreadService {
	readonly _serviceBrand: undefined;

	readonly state: ThreadsState;
	readonly streamState: ThreadStreamState;

	onDidChangeCurrentThread: Event<void>;
	onDidChangeStreamState: Event<{ threadId: string }>

	getCurrentThread(): ChatThreads[string];
	openNewThread(): void;
	switchToThread(threadId: string): void;

	getFocusedMessageIdx(): number | undefined;
	isFocusingMessage(): boolean;
	setFocusedMessageIdx(messageIdx: number | undefined): void;

<<<<<<< HEAD
	useFocusedStagingState(messageIdx?: number | undefined): readonly [StagingInfo, (stagingInfo: StagingInfo) => void];
=======
	// _useFocusedStagingState(messageIdx?: number | undefined): readonly [StagingInfo, (stagingInfo: StagingInfo) => void];
	_useCurrentThreadState(): readonly [ThreadType['state'], (newState: Partial<ThreadType['state']>) => void];
	_useCurrentMessageState(messageIdx: number): readonly [UserMessageState, (newState: Partial<UserMessageState>) => void];
>>>>>>> a9896f77

	editUserMessageAndStreamResponse({ userMessage, chatMode, messageIdx }: { userMessage: string, chatMode: ChatMode, messageIdx: number }): Promise<void>;
	addUserMessageAndStreamResponse({ userMessage, chatMode }: { userMessage: string, chatMode: ChatMode }): Promise<void>;
	cancelStreaming(threadId: string): void;
	dismissStreamError(threadId: string): void;

}

export const IChatThreadService = createDecorator<IChatThreadService>('voidChatThreadService');
class ChatThreadService extends Disposable implements IChatThreadService {
	_serviceBrand: undefined;

	// this fires when the current thread changes at all (a switch of currentThread, or a message added to it, etc)
	private readonly _onDidChangeCurrentThread = new Emitter<void>();
	readonly onDidChangeCurrentThread: Event<void> = this._onDidChangeCurrentThread.event;

	readonly streamState: ThreadStreamState = {}
	private readonly _onDidChangeStreamState = new Emitter<{ threadId: string }>();
	readonly onDidChangeStreamState: Event<{ threadId: string }> = this._onDidChangeStreamState.event;

	state: ThreadsState // allThreads is persisted, currentThread is not

	constructor(
		@IStorageService private readonly _storageService: IStorageService,
		@IModelService private readonly _modelService: IModelService,
		@IFileService private readonly _fileService: IFileService,
		@ILLMMessageService private readonly _llmMessageService: ILLMMessageService,
		@IToolsService private readonly _toolsService: IToolsService,
		@IWorkspaceContextService private readonly _workspaceContextService: IWorkspaceContextService,
	) {
		super()

		const oldVersionNum = this._storageService.get(THREAD_VERSION_KEY, StorageScope.APPLICATION)


		const readThreads = this._readAllThreads()
		const updatedThreads = this._updatedThreadsToVersion(readThreads, oldVersionNum)

		if (updatedThreads !== null) {
			this._storeAllThreads(updatedThreads)
		}

		const allThreads = updatedThreads ?? readThreads
		this.state = {
			allThreads: allThreads,
			currentThreadId: null as unknown as string, // gets set in startNewThread()
		}

		// always be in a thread
		this.openNewThread()

		this._storageService.store(THREAD_VERSION_KEY, LATEST_THREAD_VERSION, StorageScope.APPLICATION, StorageTarget.USER)

	}


	private _readAllThreads(): ChatThreads {
		const threadsStr = this._storageService.get(THREAD_STORAGE_KEY, StorageScope.APPLICATION)
		const threads: ChatThreads = threadsStr ? JSON.parse(threadsStr) : {}

		return threads
	}


<<<<<<< HEAD
	// returns if should update
	private _updatedThreadsToVersion(oldThreadsObject: any, oldVersion: string | undefined): ChatThreads | null {

		if (!oldVersion) {

			// unknown, just reset chat?
			return null
		}
=======
	private _updateThreadsToVersion(oldThreadsObject: any, toVersion: string) {

		if (toVersion === 'v2') {

			const threads: ChatThreads = oldThreadsObject

			/** v1 -> v2
				- threads.state.currentStagingSelections: CodeStagingSelection[] | null;
				+ thread[threadIdx].state
				+ message.state
*/

			// check if we need to update
			let shouldUpdate = false
			for (const thread of Object.values(threads)) {
				if (!thread.state) {
					shouldUpdate = true
				}
				for (const chatMessage of Object.values(thread.messages)) {
					if (chatMessage.role === 'user' && !chatMessage.state) {
						shouldUpdate = true
					}
				}
			}
>>>>>>> a9896f77

		/** v1 -> v2
			- threadsState.currentStagingSelections: CodeStagingSelection[] | null;
			+ thread.staging: StagingInfo
			+ thread.focusedMessageIdx?: number | undefined;

			+ chatMessage.staging: StagingInfo | null
		*/
		else if (oldVersion === 'v1') {
			const threads = oldThreadsObject as Omit<ChatThreads, 'staging' | 'focusedMessageIdx'>
			// update the threads
			for (const thread of Object.values(threads)) {
				if (!thread.state) {
					thread.state = defaultThreadState
				}
				for (const chatMessage of Object.values(thread.messages)) {
					if (chatMessage.role === 'user' && !chatMessage.state) {
						chatMessage.state = defaultMessageState
					}
				}
			}

			// push the update
			return threads
		}
		else if (oldVersion === 'v2') {
			return null
		}

		// up to date
		return null

	}

	private _storeAllThreads(threads: ChatThreads) {
		this._storageService.store(THREAD_STORAGE_KEY, JSON.stringify(threads), StorageScope.APPLICATION, StorageTarget.USER)
	}

	// this should be the only place this.state = ... appears besides constructor
	private _setState(state: Partial<ThreadsState>, affectsCurrent: boolean) {
		this.state = {
			...this.state,
			...state
		}
		if (affectsCurrent)
			this._onDidChangeCurrentThread.fire()
	}

	private _getAllSelections() {
		const thread = this.getCurrentThread()
		return thread.messages.flatMap(m => m.role === 'user' && m.selections || [])
	}

	private _getSelectionsUpToMessageIdx(messageIdx: number) {
		const thread = this.getCurrentThread()
		const prevMessages = thread.messages.slice(0, messageIdx)
		return prevMessages.flatMap(m => m.role === 'user' && m.selections || [])
	}

	private _setStreamState(threadId: string, state: Partial<NonNullable<ThreadStreamState[string]>>) {
		this.streamState[threadId] = {
			...this.streamState[threadId],
			...state
		}
		this._onDidChangeStreamState.fire({ threadId })
	}


	// ---------- streaming ----------

	private _finishStreamingTextMessage = (threadId: string, content: string, error?: { message: string, fullError: Error | null }) => {
		// add assistant's message to chat history, and clear selection
		this._addMessageToThread(threadId, { role: 'assistant', content, displayContent: content || null })
		this._setStreamState(threadId, { messageSoFar: undefined, streamingToken: undefined, error })
	}




	async addUserMessageAndStreamResponse({ userMessage, chatMode, stagingOverride }: { userMessage: string, chatMode: ChatMode, stagingOverride?: StagingInfo | null }) {

		const thread = this.getCurrentThread()
		const threadId = thread.id

		let threadStaging = thread.staging

		const currStaging = stagingOverride ?? threadStaging ?? defaultStaging // don't use _useFocusedStagingState to avoid race conditions with focusing
		const { selections: currSelns, } = currStaging

		// add user's message to chat history
		const instructions = userMessage
		const content = await chat_userMessage(instructions, currSelns, this._modelService)
		const userHistoryElt: ChatMessage = { role: 'user', content: content, displayContent: instructions, selections: currSelns, staging: null, }
		this._addMessageToThread(threadId, userHistoryElt)

		this._setStreamState(threadId, { error: undefined })


		const tools: InternalToolInfo[] | undefined = (
			chatMode === 'chat' ? undefined
				: chatMode === 'agent' ? Object.keys(voidTools).map(toolName => voidTools[toolName as ToolName])
					: undefined)

		// agent loop
		const agentLoop = async () => {

			let shouldSendAnotherMessage = true
			let nMessagesSent = 0

			while (shouldSendAnotherMessage) {
				shouldSendAnotherMessage = false
				nMessagesSent += 1

				let res_: () => void
				const awaitable = new Promise<void>((res, rej) => { res_ = res })

				const llmCancelToken = this._llmMessageService.sendLLMMessage({
					messagesType: 'chatMessages',
					useProviderFor: 'Ctrl+L',
					logging: { loggingName: `Agent` },
					messages: [
						{ role: 'system', content: chat_systemMessage(this._workspaceContextService.getWorkspace().folders.map(f => f.uri.fsPath)) },
						...this.getCurrentThread().messages.map(m => (toLLMChatMessage(m))),
					],

					tools: tools,

					onText: ({ fullText }) => {
						this._setStreamState(threadId, { messageSoFar: fullText })
					},
					onFinalMessage: async ({ fullText, toolCalls: toolCalls_ }) => {
						// make sure all tool names are valid so we can cast to ToolName below
						const toolCalls = toolCalls_?.filter(tool => tool.name in this._toolsService.toolFns)

						if ((toolCalls?.length ?? 0) === 0) {
							this._finishStreamingTextMessage(threadId, fullText)
						}
						else {
							this._addMessageToThread(threadId, { role: 'assistant', content: fullText, displayContent: fullText })
							this._setStreamState(threadId, { messageSoFar: undefined }) // clear streaming message
							for (const tool of toolCalls ?? []) {
								const toolName = tool.name as ToolName

								// 1.
								let toolResult: Awaited<ReturnType<ToolFns[ToolName]>>
								try {
									toolResult = await this._toolsService.toolFns[toolName](tool.params)
								} catch (error) {
									this._setStreamState(threadId, { error })
									shouldSendAnotherMessage = false
									break
								}

								// 2.
								let toolResultStr: string
								try {
									toolResultStr = this._toolsService.toolResultToString[toolName](toolResult as any) // typescript is so bad it doesn't even couple the type of ToolResult with the type of the function being called here
								} catch (error) {
									this._setStreamState(threadId, { error })
									shouldSendAnotherMessage = false
									break
								}

								this._addMessageToThread(threadId, { role: 'tool', name: toolName, params: tool.params, id: tool.id, content: toolResultStr, result: toolResult, })
								shouldSendAnotherMessage = true
							}

						}
						res_()
					},
					onError: (error) => {
						this._finishStreamingTextMessage(threadId, this.streamState[threadId]?.messageSoFar ?? '', error)
						res_()
					},
				})
				if (llmCancelToken === null) break
				this._setStreamState(threadId, { streamingToken: llmCancelToken })

				await awaitable
			}
		}

		agentLoop() // DO NOT AWAIT THIS, this fn should resolve when ready to clear inputs

	}


	async editUserMessageAndStreamResponse({ userMessage, chatMode, messageIdx }: { userMessage: string, chatMode: ChatMode, messageIdx: number }) {

		const thread = this.getCurrentThread()

		if (thread.messages?.[messageIdx]?.role !== 'user') {
			throw new Error("Error: editing a message with role !=='user'")
		}

		// get prev and curr selections before clearing the message
		const prevSelns = this._getSelectionsUpToMessageIdx(messageIdx)
		const currSelns = thread.messages[messageIdx].selections || []

		// clear messages up to the index
		const slicedMessages = thread.messages.slice(0, messageIdx)
		this._setState({
			allThreads: {
				...this.state.allThreads,
				[thread.id]: {
					...thread,
					messages: slicedMessages
				}
			}
		}, true)

<<<<<<< HEAD
		// re-add the message and stream it
		this.addUserMessageAndStreamResponse({ userMessage, chatMode, stagingOverride: messageToReplace.staging })

	}


=======
		// stream the edit
		this.addUserMessageAndStreamResponse(userMessage, { prevSelns, currSelns })

	}

	async addUserMessageAndStreamResponse(userMessage: string, options?: { prevSelns?: StagingSelectionItem[], currSelns?: StagingSelectionItem[] }) {

		const thread = this.getCurrentThread()
		const threadId = thread.id

		// add user's message to chat history
		const instructions = userMessage

		const prevSelns: StagingSelectionItem[] = options?.prevSelns ?? this._getAllSelections()
		const currSelns: StagingSelectionItem[] = options?.currSelns ?? thread.state.stagingSelections

		// read all curr+previous files on demand instead of adding them to the history
		const messageContent = await chat_userMessageContent(instructions, prevSelns, currSelns)
		const messageContentWithAllFiles = await chat_userMessageContentWithAllFiles(instructions, prevSelns, currSelns, this._modelService, this._fileService)
		const prevLLMMessages = this.getCurrentThread().messages.map(m => ({ role: m.role, content: m.content || '(empty model output)' }))
		const currLLMMessage: LLMChatMessage = { role: 'user', content: messageContentWithAllFiles }

		const userHistoryElt: ChatMessage = { role: 'user', content: messageContent, displayContent: instructions, selections: currSelns, state: defaultMessageState }
		this._addMessageToThread(threadId, userHistoryElt)

		this._setStreamState(threadId, { error: undefined })

		console.log(`messageContent`)
		console.log([{ role: 'system', content: chat_systemMessage },
		...prevLLMMessages,
			currLLMMessage,])

		const llmCancelToken = this._llmMessageService.sendLLMMessage({
			messagesType: 'chatMessages',
			logging: { loggingName: 'Chat' },
			useProviderFor: 'Ctrl+L',
			messages: [
				{ role: 'system', content: chat_systemMessage },
				...prevLLMMessages,
				currLLMMessage,
			],
			onText: ({ newText, fullText }) => {
				this._setStreamState(threadId, { messageSoFar: fullText })
			},
			onFinalMessage: ({ fullText: content }) => {
				this.finishStreaming(threadId, content)
			},
			onError: (error) => {
				this.finishStreaming(threadId, this.streamState[threadId]?.messageSoFar ?? '', error)
			},

		})
		if (llmCancelToken === null) return
		this._setStreamState(threadId, { streamingToken: llmCancelToken })
>>>>>>> a9896f77


	cancelStreaming(threadId: string) {
		const llmCancelToken = this.streamState[threadId]?.streamingToken
		if (llmCancelToken !== undefined) this._llmMessageService.abort(llmCancelToken)
		this._finishStreamingTextMessage(threadId, this.streamState[threadId]?.messageSoFar ?? '')
	}

	dismissStreamError(threadId: string): void {
		this._setStreamState(threadId, { error: undefined })
	}



	// ---------- the rest ----------

	getCurrentThread(): ChatThreads[string] {
		const state = this.state
		return state.allThreads[state.currentThreadId]
	}

	getFocusedMessageIdx() {
		const thread = this.getCurrentThread()

		// get the focusedMessageIdx
		const focusedMessageIdx = thread.state.focusedMessageIdx
		if (focusedMessageIdx === undefined) return;

		// check that the message is actually being edited
		const focusedMessage = thread.messages[focusedMessageIdx]
		if (focusedMessage.role !== 'user') return;
		if (!focusedMessage.state) return;

		return focusedMessageIdx
	}

	isFocusingMessage() {
		return this.getFocusedMessageIdx() !== undefined
	}

	switchToThread(threadId: string) {
		this._setState({ currentThreadId: threadId }, true)
	}


	openNewThread() {
		// if a thread with 0 messages already exists, switch to it
		const { allThreads: currentThreads } = this.state
		for (const threadId in currentThreads) {
			if (currentThreads[threadId].messages.length === 0) {
				this.switchToThread(threadId)
				return
			}
		}
		// otherwise, start a new thread
		const newThread = newThreadObject()

		// update state
		const newThreads: ChatThreads = {
			...currentThreads,
			[newThread.id]: newThread
		}
		this._storeAllThreads(newThreads)
		this._setState({ allThreads: newThreads, currentThreadId: newThread.id }, true)
	}


	_addMessageToThread(threadId: string, message: ChatMessage) {
		const { allThreads } = this.state

		const oldThread = allThreads[threadId]

		// update state and store it
		const newThreads = {
			...allThreads,
			[oldThread.id]: {
				...oldThread,
				lastModified: new Date().toISOString(),
				messages: [...oldThread.messages, message],
			}
		}
		this._storeAllThreads(newThreads)
		this._setState({ allThreads: newThreads }, true) // the current thread just changed (it had a message added to it)
	}

	// sets the currently selected message (must be undefined if no message is selected)
	setFocusedMessageIdx(messageIdx: number | undefined) {

		const threadId = this.state.currentThreadId
		const thread = this.state.allThreads[threadId]
		if (!thread) return

		this._setState({
			allThreads: {
				...this.state.allThreads,
				[threadId]: {
					...thread,
					state: {
						...thread.state,
						focusedMessageIdx: messageIdx,
					}
				}
			}
		}, true)
	}

	// set message.state
	private _setCurrentMessageState(state: Partial<UserMessageState>, messageIdx: number): void {

		const threadId = this.state.currentThreadId
		const thread = this.state.allThreads[threadId]
		if (!thread) return

		this._setState({
			allThreads: {
				...this.state.allThreads,
				[threadId]: {
					...thread,
					messages: thread.messages.map((m, i) =>
						i === messageIdx && m.role === 'user' ? {
							...m,
							state: {
								...m.state,
								...state
							},
						} : m
					)
				}
			}
		}, true)

	}

	// set thread.state
	private _setCurrentThreadState(state: Partial<ThreadType['state']>): void {

		const threadId = this.state.currentThreadId
		const thread = this.state.allThreads[threadId]
		if (!thread) return

		this._setState({
			allThreads: {
				...this.state.allThreads,
				[thread.id]: {
					...thread,
					state: {
						...thread.state,
						...state
					}
				}
			}
		}, true)

	}

<<<<<<< HEAD
	// gets `staging` and `setStaging` of the currently focused element, given the index of the currently selected message (or undefined if no message is selected)
	useFocusedStagingState(messageIdx?: number | undefined) {

		const defaultStaging = { isBeingEdited: false, selections: [], text: '' }
=======
>>>>>>> a9896f77

	_useCurrentMessageState(messageIdx: number) {

		const thread = this.getCurrentThread()
		const messages = thread.messages
		const currMessage = messages[messageIdx]

		if (currMessage.role !== 'user') {
			return [defaultMessageState, (s: any) => { }] as const
		}

		const state = currMessage.state
		const setState = (newState: Partial<UserMessageState>) => this._setCurrentMessageState(newState, messageIdx)

		return [state, setState] as const

	}

	_useCurrentThreadState() {
		const thread = this.getCurrentThread()

		const state = thread.state
		const setState = this._setCurrentThreadState.bind(this)

		return [state, setState] as const
	}


}

registerSingleton(IChatThreadService, ChatThreadService, InstantiationType.Eager);
<|MERGE_RESOLUTION|>--- conflicted
+++ resolved
@@ -13,16 +13,22 @@
 import { IRange } from '../../../../editor/common/core/range.js';
 import { ILLMMessageService } from '../common/llmMessageService.js';
 import { IModelService } from '../../../../editor/common/services/model.js';
-<<<<<<< HEAD
-import { chat_userMessage, chat_systemMessage } from './prompt/prompts.js';
+import { chat_userMessageContent, chat_systemMessage, chat_userMessageContentWithAllFilesToo as chat_userMessageContentWithAllFiles, chat_selectionsString } from './prompt/prompts.js';
+import { IFileService } from '../../../../platform/files/common/files.js';
 import { InternalToolInfo, IToolsService, ToolCallReturnType, ToolFns, ToolName, voidTools } from '../common/toolsService.js';
 import { toLLMChatMessage } from '../common/llmMessageTypes.js';
 import { IWorkspaceContextService } from '../../../../platform/workspace/common/workspace.js';
-=======
-import { chat_userMessageContent, chat_systemMessage, chat_userMessageContentWithAllFilesToo as chat_userMessageContentWithAllFiles } from './prompt/prompts.js';
-import { LLMChatMessage } from '../common/llmMessageTypes.js';
-import { IFileService } from '../../../../platform/files/common/files.js';
->>>>>>> a9896f77
+
+
+const findLastIndex = <T>(arr: T[], condition: (t: T) => boolean): number => {
+	for (let i = arr.length - 1; i >= 0; i--) {
+		if (condition(arr[i])) {
+			return i;
+		}
+	}
+	return -1;
+}
+
 
 // one of the square items that indicates a selection in a chat bubble (NOT a file, a Selection of text)
 export type CodeSelection = {
@@ -41,14 +47,6 @@
 
 export type StagingSelectionItem = CodeSelection | FileSelection
 
-<<<<<<< HEAD
-
-export type StagingInfo = {
-	isBeingEdited: boolean;
-	selections: StagingSelectionItem[] | null; // staging selections in edit mode
-}
-
-const defaultStaging: StagingInfo = { isBeingEdited: false, selections: [] }
 
 type ToolMessage<T extends ToolName> = {
 	role: 'tool';
@@ -60,8 +58,6 @@
 }
 
 
-=======
->>>>>>> a9896f77
 // WARNING: changing this format is a big deal!!!!!! need to migrate old format to new format on users' computers so people don't get errors.
 export type ChatMessage =
 	| {
@@ -73,17 +69,12 @@
 		content: string | null; // content displayed to the LLM on future calls - allowed to be '', will be replaced with (empty)
 		displayContent: string | null; // content displayed to user  - allowed to be '', will be ignored
 		selections: StagingSelectionItem[] | null; // the user's selection
-<<<<<<< HEAD
-		staging: StagingInfo | null
-	} | {
-=======
 		state: {
 			stagingSelections: StagingSelectionItem[];
 			isBeingEdited: boolean;
 		}
 	}
 	| {
->>>>>>> a9896f77
 		role: 'assistant';
 		content: string | null; // content received from LLM  - allowed to be '', will be replaced with (empty)
 		displayContent: string | null; // content displayed to user (this is the same as content for now) - allowed to be '', will be ignored
@@ -92,7 +83,10 @@
 type UserMessageType = ChatMessage & { role: 'user' }
 type UserMessageState = UserMessageType['state']
 
-export const defaultMessageState: UserMessageState = { stagingSelections: [], isBeingEdited: false }
+export const defaultMessageState: UserMessageState = {
+	stagingSelections: [],
+	isBeingEdited: false
+}
 
 // a 'thread' means a chat message history
 export type ChatThreads = {
@@ -167,13 +161,9 @@
 	isFocusingMessage(): boolean;
 	setFocusedMessageIdx(messageIdx: number | undefined): void;
 
-<<<<<<< HEAD
-	useFocusedStagingState(messageIdx?: number | undefined): readonly [StagingInfo, (stagingInfo: StagingInfo) => void];
-=======
 	// _useFocusedStagingState(messageIdx?: number | undefined): readonly [StagingInfo, (stagingInfo: StagingInfo) => void];
 	_useCurrentThreadState(): readonly [ThreadType['state'], (newState: Partial<ThreadType['state']>) => void];
 	_useCurrentMessageState(messageIdx: number): readonly [UserMessageState, (newState: Partial<UserMessageState>) => void];
->>>>>>> a9896f77
 
 	editUserMessageAndStreamResponse({ userMessage, chatMode, messageIdx }: { userMessage: string, chatMode: ChatMode, messageIdx: number }): Promise<void>;
 	addUserMessageAndStreamResponse({ userMessage, chatMode }: { userMessage: string, chatMode: ChatMode }): Promise<void>;
@@ -238,7 +228,6 @@
 	}
 
 
-<<<<<<< HEAD
 	// returns if should update
 	private _updatedThreadsToVersion(oldThreadsObject: any, oldVersion: string | undefined): ChatThreads | null {
 
@@ -247,40 +236,13 @@
 			// unknown, just reset chat?
 			return null
 		}
-=======
-	private _updateThreadsToVersion(oldThreadsObject: any, toVersion: string) {
-
-		if (toVersion === 'v2') {
-
-			const threads: ChatThreads = oldThreadsObject
-
-			/** v1 -> v2
+
+		/** v1 -> v2
 				- threads.state.currentStagingSelections: CodeStagingSelection[] | null;
 				+ thread[threadIdx].state
 				+ message.state
-*/
-
-			// check if we need to update
-			let shouldUpdate = false
-			for (const thread of Object.values(threads)) {
-				if (!thread.state) {
-					shouldUpdate = true
-				}
-				for (const chatMessage of Object.values(thread.messages)) {
-					if (chatMessage.role === 'user' && !chatMessage.state) {
-						shouldUpdate = true
-					}
-				}
-			}
->>>>>>> a9896f77
-
-		/** v1 -> v2
-			- threadsState.currentStagingSelections: CodeStagingSelection[] | null;
-			+ thread.staging: StagingInfo
-			+ thread.focusedMessageIdx?: number | undefined;
-
-			+ chatMessage.staging: StagingInfo | null
-		*/
+				+ chatMessage.staging: StagingInfo | null
+				*/
 		else if (oldVersion === 'v1') {
 			const threads = oldThreadsObject as Omit<ChatThreads, 'staging' | 'focusedMessageIdx'>
 			// update the threads
@@ -352,20 +314,53 @@
 
 
 
-	async addUserMessageAndStreamResponse({ userMessage, chatMode, stagingOverride }: { userMessage: string, chatMode: ChatMode, stagingOverride?: StagingInfo | null }) {
+	async editUserMessageAndStreamResponse({ userMessage, chatMode, messageIdx }: { userMessage: string, chatMode: ChatMode, messageIdx: number }) {
+
+		const thread = this.getCurrentThread()
+
+		if (thread.messages?.[messageIdx]?.role !== 'user') {
+			throw new Error("Error: editing a message with role !=='user'")
+		}
+
+		// get prev and curr selections before clearing the message
+		const prevSelns = this._getSelectionsUpToMessageIdx(messageIdx)
+		const currSelns = thread.messages[messageIdx].selections || []
+
+		// clear messages up to the index
+		const slicedMessages = thread.messages.slice(0, messageIdx)
+		this._setState({
+			allThreads: {
+				...this.state.allThreads,
+				[thread.id]: {
+					...thread,
+					messages: slicedMessages
+				}
+			}
+		}, true)
+
+		// re-add the message and stream it
+		this.addUserMessageAndStreamResponse({ userMessage, chatMode, chatSelections: { prevSelns, currSelns } })
+
+	}
+
+
+
+	async addUserMessageAndStreamResponse({ userMessage, chatMode, chatSelections }: { userMessage: string, chatMode: ChatMode, chatSelections?: { prevSelns?: StagingSelectionItem[], currSelns?: StagingSelectionItem[] } }) {
 
 		const thread = this.getCurrentThread()
 		const threadId = thread.id
 
-		let threadStaging = thread.staging
-
-		const currStaging = stagingOverride ?? threadStaging ?? defaultStaging // don't use _useFocusedStagingState to avoid race conditions with focusing
-		const { selections: currSelns, } = currStaging
+		// selections in all past chats, then in current chat (can have many duplicates here)
+		const prevSelns: StagingSelectionItem[] = chatSelections?.prevSelns ?? this._getAllSelections()
+		const currSelns: StagingSelectionItem[] = chatSelections?.currSelns ?? thread.state.stagingSelections
 
 		// add user's message to chat history
 		const instructions = userMessage
-		const content = await chat_userMessage(instructions, currSelns, this._modelService)
-		const userHistoryElt: ChatMessage = { role: 'user', content: content, displayContent: instructions, selections: currSelns, staging: null, }
+		const userMessageContent = await chat_userMessageContent(instructions, currSelns, currSelns)
+		const selectionsStr = await chat_selectionsString(prevSelns, currSelns, this._modelService, this._fileService)
+		const userMessageFullContent = chat_userMessageContentWithAllFiles(userMessageContent, selectionsStr)
+
+		const userHistoryElt: ChatMessage = { role: 'user', content: userMessageContent, displayContent: instructions, selections: currSelns, state: defaultMessageState }
 		this._addMessageToThread(threadId, userHistoryElt)
 
 		this._setStreamState(threadId, { error: undefined })
@@ -388,6 +383,17 @@
 
 				let res_: () => void
 				const awaitable = new Promise<void>((res, rej) => { res_ = res })
+
+				// replace last userMessage with userMessageFullContent (which contains all the files too)
+				const messages_ = this.getCurrentThread().messages.map(m => (toLLMChatMessage(m)))
+				const lastUserMsgIdx = findLastIndex(messages_, m => m.role === 'user')
+				let messages = messages_
+				if (lastUserMsgIdx !== -1) { // should never be -1
+					messages = [
+						...messages.slice(0, lastUserMsgIdx),
+						{ role: 'user', content: userMessageFullContent },
+						...messages.slice(lastUserMsgIdx + 1, Infinity)]
+				}
 
 				const llmCancelToken = this._llmMessageService.sendLLMMessage({
 					messagesType: 'chatMessages',
@@ -395,7 +401,7 @@
 					logging: { loggingName: `Agent` },
 					messages: [
 						{ role: 'system', content: chat_systemMessage(this._workspaceContextService.getWorkspace().folders.map(f => f.uri.fsPath)) },
-						...this.getCurrentThread().messages.map(m => (toLLMChatMessage(m))),
+						...messages,
 					],
 
 					tools: tools,
@@ -403,9 +409,7 @@
 					onText: ({ fullText }) => {
 						this._setStreamState(threadId, { messageSoFar: fullText })
 					},
-					onFinalMessage: async ({ fullText, toolCalls: toolCalls_ }) => {
-						// make sure all tool names are valid so we can cast to ToolName below
-						const toolCalls = toolCalls_?.filter(tool => tool.name in this._toolsService.toolFns)
+					onFinalMessage: async ({ fullText, toolCalls }) => {
 
 						if ((toolCalls?.length ?? 0) === 0) {
 							this._finishStreamingTextMessage(threadId, fullText)
@@ -458,96 +462,6 @@
 		agentLoop() // DO NOT AWAIT THIS, this fn should resolve when ready to clear inputs
 
 	}
-
-
-	async editUserMessageAndStreamResponse({ userMessage, chatMode, messageIdx }: { userMessage: string, chatMode: ChatMode, messageIdx: number }) {
-
-		const thread = this.getCurrentThread()
-
-		if (thread.messages?.[messageIdx]?.role !== 'user') {
-			throw new Error("Error: editing a message with role !=='user'")
-		}
-
-		// get prev and curr selections before clearing the message
-		const prevSelns = this._getSelectionsUpToMessageIdx(messageIdx)
-		const currSelns = thread.messages[messageIdx].selections || []
-
-		// clear messages up to the index
-		const slicedMessages = thread.messages.slice(0, messageIdx)
-		this._setState({
-			allThreads: {
-				...this.state.allThreads,
-				[thread.id]: {
-					...thread,
-					messages: slicedMessages
-				}
-			}
-		}, true)
-
-<<<<<<< HEAD
-		// re-add the message and stream it
-		this.addUserMessageAndStreamResponse({ userMessage, chatMode, stagingOverride: messageToReplace.staging })
-
-	}
-
-
-=======
-		// stream the edit
-		this.addUserMessageAndStreamResponse(userMessage, { prevSelns, currSelns })
-
-	}
-
-	async addUserMessageAndStreamResponse(userMessage: string, options?: { prevSelns?: StagingSelectionItem[], currSelns?: StagingSelectionItem[] }) {
-
-		const thread = this.getCurrentThread()
-		const threadId = thread.id
-
-		// add user's message to chat history
-		const instructions = userMessage
-
-		const prevSelns: StagingSelectionItem[] = options?.prevSelns ?? this._getAllSelections()
-		const currSelns: StagingSelectionItem[] = options?.currSelns ?? thread.state.stagingSelections
-
-		// read all curr+previous files on demand instead of adding them to the history
-		const messageContent = await chat_userMessageContent(instructions, prevSelns, currSelns)
-		const messageContentWithAllFiles = await chat_userMessageContentWithAllFiles(instructions, prevSelns, currSelns, this._modelService, this._fileService)
-		const prevLLMMessages = this.getCurrentThread().messages.map(m => ({ role: m.role, content: m.content || '(empty model output)' }))
-		const currLLMMessage: LLMChatMessage = { role: 'user', content: messageContentWithAllFiles }
-
-		const userHistoryElt: ChatMessage = { role: 'user', content: messageContent, displayContent: instructions, selections: currSelns, state: defaultMessageState }
-		this._addMessageToThread(threadId, userHistoryElt)
-
-		this._setStreamState(threadId, { error: undefined })
-
-		console.log(`messageContent`)
-		console.log([{ role: 'system', content: chat_systemMessage },
-		...prevLLMMessages,
-			currLLMMessage,])
-
-		const llmCancelToken = this._llmMessageService.sendLLMMessage({
-			messagesType: 'chatMessages',
-			logging: { loggingName: 'Chat' },
-			useProviderFor: 'Ctrl+L',
-			messages: [
-				{ role: 'system', content: chat_systemMessage },
-				...prevLLMMessages,
-				currLLMMessage,
-			],
-			onText: ({ newText, fullText }) => {
-				this._setStreamState(threadId, { messageSoFar: fullText })
-			},
-			onFinalMessage: ({ fullText: content }) => {
-				this.finishStreaming(threadId, content)
-			},
-			onError: (error) => {
-				this.finishStreaming(threadId, this.streamState[threadId]?.messageSoFar ?? '', error)
-			},
-
-		})
-		if (llmCancelToken === null) return
-		this._setStreamState(threadId, { streamingToken: llmCancelToken })
->>>>>>> a9896f77
-
 
 	cancelStreaming(threadId: string) {
 		const llmCancelToken = this.streamState[threadId]?.streamingToken
@@ -702,13 +616,7 @@
 
 	}
 
-<<<<<<< HEAD
 	// gets `staging` and `setStaging` of the currently focused element, given the index of the currently selected message (or undefined if no message is selected)
-	useFocusedStagingState(messageIdx?: number | undefined) {
-
-		const defaultStaging = { isBeingEdited: false, selections: [], text: '' }
-=======
->>>>>>> a9896f77
 
 	_useCurrentMessageState(messageIdx: number) {
 

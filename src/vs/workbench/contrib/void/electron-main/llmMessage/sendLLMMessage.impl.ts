--- conflicted
+++ resolved
@@ -246,14 +246,9 @@
 	const reasoningInfo = getSendableReasoningInfo('Chat', providerName, modelName_, modelSelectionOptions, overridesOfModel) // user's modelName_ here
 	const includeInPayload = providerReasoningIOSettings?.input?.includeInPayload?.(reasoningInfo) || {}
 
-<<<<<<< HEAD
+
 	const additionalOpenAIPayload = additionalConfig || {}
 
-	console.log('include', includeInPayload)
-	console.log('reasoningInfo', reasoningInfo)
-	console.log('additionalOpenAIPayload', additionalOpenAIPayload)
-=======
->>>>>>> 053a022e
 	// tools
 	const potentialTools = chatMode !== null ? openAITools(chatMode) : null
 	const nativeToolsObj = potentialTools && specialToolFormat === 'openai-style' ?

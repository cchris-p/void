--- conflicted
+++ resolved
@@ -148,13 +148,9 @@
 			max_tokens: messages.maxTokens,
 		})
 		.then(async response => {
-<<<<<<< HEAD
-			const fullText = response.choices[0]?.text || '';
-			onFinalMessage({ fullText, });
-=======
+
 			const fullText = response.choices[0]?.text
 			onFinalMessage({ fullText, fullReasoning: '', anthropicReasoning: null });
->>>>>>> be9e4422
 		})
 		.catch(error => {
 			if (error instanceof OpenAI.APIError && error.status === 401) { onError({ message: invalidApiKeyMessage(providerName), fullError: error }); }
@@ -426,14 +422,9 @@
 
 	// on done - (or when error/fail) - this is called AFTER last streamEvent
 	stream.on('finalMessage', (response) => {
-<<<<<<< HEAD
-		const toolCalls = toolCallsFrom_AnthropicContent(response.value.choices)
-		onFinalMessage({ fullText, fullReasoning, toolCalls, rawAnthropicAssistantContent: response.value.choices as any })
-=======
 		const toolCalls = toolCallsFrom_Anthropic(response.content)
 		const anthropicReasoning = response.content.filter(c => c.type === 'thinking' || c.type === 'redacted_thinking')
 		onFinalMessage({ fullText, fullReasoning, toolCalls, anthropicReasoning })
->>>>>>> be9e4422
 	})
 	// on error
 	stream.on('error', (error) => {

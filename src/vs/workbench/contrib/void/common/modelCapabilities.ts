--- conflicted
+++ resolved
@@ -54,12 +54,6 @@
 	mistral: [ // https://docs.mistral.ai/getting-started/models/models_overview/
 		'codestral-latest',
 		'open-codestral-mamba',
-<<<<<<< HEAD
-		'mistral-small-latest',
-		'mistral-large-latest',
-		'ministral-3b-latest',
-		'ministral-8b-latest',
-=======
 		'ministral-8b-latest',
 		'ministral-3b-latest',
 		'mistral-large-latest',
@@ -67,7 +61,6 @@
 		'mistral-saba-latest',
 		'open-mistral-nemo',
 		'mistral-ocr-latest'
->>>>>>> 67d453cf
 	],
 	openAICompatible: [], // fallback
 } as const satisfies Record<ProviderName, string[]>
@@ -142,18 +135,6 @@
 		supportsTools: 'openai-style',
 		supportsReasoning: false,
 	},
-<<<<<<< HEAD
-	'open-codestral-mamba': {
-		contextWindow: 32_000,
-		maxOutputTokens: 4_096,
-		cost: { input: 0.00, output: 0.00 },
-		supportsFIM: true,
-		supportsSystemMessage: 'system-role',
-		supportsTools: 'openai-style',
-		supportsReasoning: false,
-	},
-=======
->>>>>>> 67d453cf
 	'mistral-large-latest': {
 		contextWindow: 32_000,
 		maxOutputTokens: 4_096,
@@ -162,12 +143,8 @@
 		supportsSystemMessage: 'system-role',
 		supportsTools: 'openai-style',
 		supportsReasoning: false,
-<<<<<<< HEAD
-	}
-=======
-	},
-
->>>>>>> 67d453cf
+	},
+
 } as const satisfies { [s: string]: ModelOptions }
 
 const mistralSettings: ProviderSettings = {
@@ -226,25 +203,12 @@
 		supportsSystemMessage: 'system-role',
 		supportsTools: 'openai-style',
 		supportsReasoning: { canToggleReasoning: false, canIOReasoning: true, openSourceThinkTags: ['<think>', '</think>'] },
-	},
-	'mistral-large-latest': {
-		supportsFIM: false,
-		supportsSystemMessage: 'system-role',
-		supportsTools: 'openai-style',
-		supportsReasoning: false,
 	},
 	// FIM only
 	'starcoder2': {
 		supportsFIM: true,
 		supportsSystemMessage: false,
 		supportsTools: false,
-		supportsReasoning: false,
-	},
-	// Mistral
-	'codestral-latest': {
-		supportsFIM: true,
-		supportsSystemMessage: 'system-role',
-		supportsTools: 'openai-style',
 		supportsReasoning: false,
 	},
 	'codegemma:2b': {
@@ -409,29 +373,6 @@
 	}
 }
 
-<<<<<<< HEAD
-const mistralModelOptions = {
-	'codestral-latest': {
-		contextWindow: 32_000,
-		maxOutputTokens: 4_096,
-		cost: { input: 0.00, output: 0.00 },
-		supportsFIM: true,
-		supportsSystemMessage: 'system-role',
-		supportsTools: 'openai-style',
-		supportsReasoning: false,
-	},
-	'mistral-large-latest': {
-		contextWindow: 32_000,
-		maxOutputTokens: 4_096,
-		cost: { input: 0.00, output: 0.00 },
-		supportsFIM: false,
-		supportsSystemMessage: 'system-role',
-		supportsTools: 'openai-style',
-		supportsReasoning: false,
-	}
-} as const satisfies { [s: string]: ModelOptions }
-=======
->>>>>>> 67d453cf
 
 
 
@@ -689,10 +630,6 @@
 	anthropic: anthropicSettings,
 	xAI: xAISettings,
 	gemini: geminiSettings,
-<<<<<<< HEAD
-	mistral: mistralSettings,
-=======
->>>>>>> 67d453cf
 	// open source models
 	deepseek: deepseekSettings,
 	groq: groqSettings,

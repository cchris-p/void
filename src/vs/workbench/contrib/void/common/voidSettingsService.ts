/*--------------------------------------------------------------------------------------
 *  Copyright 2025 Glass Devtools, Inc. All rights reserved.
 *  Licensed under the Apache License, Version 2.0. See LICENSE.txt for more information.
 *--------------------------------------------------------------------------------------*/

import { Emitter, Event } from '../../../../base/common/event.js';
import { Disposable } from '../../../../base/common/lifecycle.js';
import { deepClone } from '../../../../base/common/objects.js';
import { IEncryptionService } from '../../../../platform/encryption/common/encryptionService.js';
import { registerSingleton, InstantiationType } from '../../../../platform/instantiation/common/extensions.js';
import { createDecorator } from '../../../../platform/instantiation/common/instantiation.js';
import { IStorageService, StorageScope, StorageTarget } from '../../../../platform/storage/common/storage.js';
import { IMetricsService } from './metricsService.js';
import { defaultProviderSettings, getModelCapabilities, ModelOverrides } from './modelCapabilities.js';
import { VOID_SETTINGS_STORAGE_KEY } from './storageKeys.js';
import { defaultSettingsOfProvider, FeatureName, ProviderName, ModelSelectionOfFeature, SettingsOfProvider, SettingName, providerNames, ModelSelection, modelSelectionsEqual, featureNames, VoidStatefulModelInfo, GlobalSettings, GlobalSettingName, defaultGlobalSettings, ModelSelectionOptions, OptionsOfModelSelection, ChatMode, OverridesOfModel, defaultOverridesOfModel, MCPUserStateOfName as MCPUserStateOfName, MCPUserState } from './voidSettingsTypes.js';


// name is the name in the dropdown
export type ModelOption = { name: string, selection: ModelSelection }



type SetSettingOfProviderFn = <S extends SettingName>(
	providerName: ProviderName,
	settingName: S,
	newVal: SettingsOfProvider[ProviderName][S extends keyof SettingsOfProvider[ProviderName] ? S : never],
) => Promise<void>;

type SetModelSelectionOfFeatureFn = <K extends FeatureName>(
	featureName: K,
	newVal: ModelSelectionOfFeature[K],
) => Promise<void>;

type SetGlobalSettingFn = <T extends GlobalSettingName>(settingName: T, newVal: GlobalSettings[T]) => void;

type SetOptionsOfModelSelection = (featureName: FeatureName, providerName: ProviderName, modelName: string, newVal: Partial<ModelSelectionOptions>) => void


export type VoidSettingsState = {
	readonly settingsOfProvider: SettingsOfProvider; // optionsOfProvider
	readonly modelSelectionOfFeature: ModelSelectionOfFeature; // stateOfFeature
	readonly optionsOfModelSelection: OptionsOfModelSelection;
	readonly overridesOfModel: OverridesOfModel;
	readonly globalSettings: GlobalSettings;
	readonly mcpUserStateOfName: MCPUserStateOfName; // user-controlled state of MCP servers

	readonly _modelOptions: ModelOption[] // computed based on the two above items
}

// type RealVoidSettings = Exclude<keyof VoidSettingsState, '_modelOptions'>
// type EventProp<T extends RealVoidSettings = RealVoidSettings> = T extends 'globalSettings' ? [T, keyof VoidSettingsState[T]] : T | 'all'


export interface IVoidSettingsService {
	readonly _serviceBrand: undefined;
	readonly state: VoidSettingsState; // in order to play nicely with react, you should immutably change state
	readonly waitForInitState: Promise<void>;

	onDidChangeState: Event<void>;

	setSettingOfProvider: SetSettingOfProviderFn;
	setModelSelectionOfFeature: SetModelSelectionOfFeatureFn;
	setOptionsOfModelSelection: SetOptionsOfModelSelection;
	setGlobalSetting: SetGlobalSettingFn;
	// setMCPServerStates: (newStates: MCPServerStates) => Promise<void>;

	// setting to undefined CLEARS it, unlike others:
	setOverridesOfModel(providerName: ProviderName, modelName: string, overrides: Partial<ModelOverrides> | undefined): Promise<void>;

	dangerousSetState(newState: VoidSettingsState): Promise<void>;
	resetState(): Promise<void>;

	setAutodetectedModels(providerName: ProviderName, modelNames: string[], logging: object): void;
	toggleModelHidden(providerName: ProviderName, modelName: string): void;
	addModel(providerName: ProviderName, modelName: string): void;
	deleteModel(providerName: ProviderName, modelName: string): boolean;

	addMCPUserStateOfNames(userStateOfName: MCPUserStateOfName): Promise<void>;
	removeMCPUserStateOfNames(serverNames: string[]): Promise<void>;
	setMCPServerState(serverName: string, state: MCPUserState): Promise<void>;
}




const _modelsWithSwappedInNewModels = (options: { existingModels: VoidStatefulModelInfo[], models: string[], type: 'autodetected' | 'default' }) => {
	const { existingModels, models, type } = options

	const existingModelsMap: Record<string, VoidStatefulModelInfo> = {}
	for (const existingModel of existingModels) {
		existingModelsMap[existingModel.modelName] = existingModel
	}

	const newDefaultModels = models.map((modelName, i) => ({ modelName, type, isHidden: !!existingModelsMap[modelName]?.isHidden, }))

	return [
		...newDefaultModels, // swap out all the models of this type for the new models of this type
		...existingModels.filter(m => {
			const keep = m.type !== type
			return keep
		})
	]
}


export const modelFilterOfFeatureName: {
	[featureName in FeatureName]: {
		filter: (
			o: ModelSelection,
			opts: { chatMode: ChatMode, overridesOfModel: OverridesOfModel }
		) => boolean;
		emptyMessage: null | { message: string, priority: 'always' | 'fallback' }
	} } = {
	'Autocomplete': { filter: (o, opts) => getModelCapabilities(o.providerName, o.modelName, opts.overridesOfModel).supportsFIM, emptyMessage: { message: 'No models support FIM', priority: 'always' } },
	'Chat': { filter: o => true, emptyMessage: null, },
	'Ctrl+K': { filter: o => true, emptyMessage: null, },
	'Apply': { filter: o => true, emptyMessage: null, },
	'SCM': { filter: o => true, emptyMessage: null, },
}


const _stateWithMergedDefaultModels = (state: VoidSettingsState): VoidSettingsState => {
	let newSettingsOfProvider = state.settingsOfProvider

	// recompute default models
	for (const providerName of providerNames) {
		const defaultModels = defaultSettingsOfProvider[providerName]?.models ?? []
		const currentModels = newSettingsOfProvider[providerName]?.models ?? []
		const defaultModelNames = defaultModels.map(m => m.modelName)
		const newModels = _modelsWithSwappedInNewModels({ existingModels: currentModels, models: defaultModelNames, type: 'default' })
		newSettingsOfProvider = {
			...newSettingsOfProvider,
			[providerName]: {
				...newSettingsOfProvider[providerName],
				models: newModels,
			},
		}
	}
	return {
		...state,
		settingsOfProvider: newSettingsOfProvider,
	}
}

const _validatedModelState = (state: Omit<VoidSettingsState, '_modelOptions'>): VoidSettingsState => {

	let newSettingsOfProvider = state.settingsOfProvider

	// recompute _didFillInProviderSettings
	for (const providerName of providerNames) {
		const settingsAtProvider = newSettingsOfProvider[providerName]

		const didFillInProviderSettings = Object.keys(defaultProviderSettings[providerName]).every(key => !!settingsAtProvider[key as keyof typeof settingsAtProvider])

		if (didFillInProviderSettings === settingsAtProvider._didFillInProviderSettings) continue

		newSettingsOfProvider = {
			...newSettingsOfProvider,
			[providerName]: {
				...settingsAtProvider,
				_didFillInProviderSettings: didFillInProviderSettings,
			},
		}
	}

	// update model options
	let newModelOptions: ModelOption[] = []
	for (const providerName of providerNames) {
		const providerTitle = providerName // displayInfoOfProviderName(providerName).title.toLowerCase() // looks better lowercase, best practice to not use raw providerName
		if (!newSettingsOfProvider[providerName]._didFillInProviderSettings) continue // if disabled, don't display model options
		for (const { modelName, isHidden } of newSettingsOfProvider[providerName].models) {
			if (isHidden) continue
			newModelOptions.push({ name: `${modelName} (${providerTitle})`, selection: { providerName, modelName } })
		}
	}

	// now that model options are updated, make sure the selection is valid
	// if the user-selected model is no longer in the list, update the selection for each feature that needs it to something relevant (the 0th model available, or null)
	let newModelSelectionOfFeature = state.modelSelectionOfFeature
	for (const featureName of featureNames) {

		const { filter } = modelFilterOfFeatureName[featureName]
		const filterOpts = { chatMode: state.globalSettings.chatMode, overridesOfModel: state.overridesOfModel }
		const modelOptionsForThisFeature = newModelOptions.filter((o) => filter(o.selection, filterOpts))

		const modelSelectionAtFeature = newModelSelectionOfFeature[featureName]
		const selnIdx = modelSelectionAtFeature === null ? -1 : modelOptionsForThisFeature.findIndex(m => modelSelectionsEqual(m.selection, modelSelectionAtFeature))

		if (selnIdx !== -1) continue // no longer in list, so update to 1st in list or null

		newModelSelectionOfFeature = {
			...newModelSelectionOfFeature,
			[featureName]: modelOptionsForThisFeature.length === 0 ? null : modelOptionsForThisFeature[0].selection
		}
	}


	const newState = {
		...state,
		settingsOfProvider: newSettingsOfProvider,
		modelSelectionOfFeature: newModelSelectionOfFeature,
		overridesOfModel: state.overridesOfModel,
		_modelOptions: newModelOptions,
	} satisfies VoidSettingsState

	return newState
}





const defaultState = () => {
	const d: VoidSettingsState = {
		settingsOfProvider: deepClone(defaultSettingsOfProvider),
		modelSelectionOfFeature: { 'Chat': null, 'Ctrl+K': null, 'Autocomplete': null, 'Apply': null, 'SCM': null },
		globalSettings: deepClone(defaultGlobalSettings),
		optionsOfModelSelection: { 'Chat': {}, 'Ctrl+K': {}, 'Autocomplete': {}, 'Apply': {}, 'SCM': {} },
		overridesOfModel: deepClone(defaultOverridesOfModel),
		_modelOptions: [], // computed later
		mcpUserStateOfName: {},
	}
	return d
}


export const IVoidSettingsService = createDecorator<IVoidSettingsService>('VoidSettingsService');
class VoidSettingsService extends Disposable implements IVoidSettingsService {
	_serviceBrand: undefined;

	private readonly _onDidChangeState = new Emitter<void>();
	readonly onDidChangeState: Event<void> = this._onDidChangeState.event; // this is primarily for use in react, so react can listen + update on state changes

	state: VoidSettingsState;

	private readonly _resolver: () => void
	waitForInitState: Promise<void> // await this if you need a valid state initially

	constructor(
		@IStorageService private readonly _storageService: IStorageService,
		@IEncryptionService private readonly _encryptionService: IEncryptionService,
		@IMetricsService private readonly _metricsService: IMetricsService,
		// could have used this, but it's clearer the way it is (+ slightly different eg StorageTarget.USER)
		// @ISecretStorageService private readonly _secretStorageService: ISecretStorageService,
	) {
		super()

		// at the start, we haven't read the partial config yet, but we need to set state to something
		this.state = defaultState()
		let resolver: () => void = () => { }
		this.waitForInitState = new Promise((res, rej) => resolver = res)
		this._resolver = resolver

		this.readAndInitializeState()
	}




	dangerousSetState = async (newState: VoidSettingsState) => {
		this.state = _validatedModelState(newState)
		await this._storeState()
		this._onDidChangeState.fire()
		this._onUpdate_syncApplyToChat()
		this._onUpdate_syncSCMToChat()
	}
	async resetState() {
		await this.dangerousSetState(defaultState())
	}




	async readAndInitializeState() {
		let readS: VoidSettingsState
		try {
			readS = await this._readState();
			// 1.0.3 addition, remove when enough users have had this code run
			if (readS.globalSettings.includeToolLintErrors === undefined) readS.globalSettings.includeToolLintErrors = true

			// autoapprove is now an obj not a boolean (1.2.5)
			if (typeof readS.globalSettings.autoApprove === 'boolean') readS.globalSettings.autoApprove = {}

<<<<<<< HEAD
			// 1.3.5 add source control feature
			if (readS.modelSelectionOfFeature && !readS.modelSelectionOfFeature['SCM']) {
				readS.modelSelectionOfFeature['SCM'] = deepClone(readS.modelSelectionOfFeature['Chat'])
				readS.optionsOfModelSelection['SCM'] = deepClone(readS.optionsOfModelSelection['Chat'])
			}
=======
			if (readS.globalSettings.disableSystemMessage === undefined) readS.globalSettings.disableSystemMessage = false;
>>>>>>> a9abdf63
		}
		catch (e) {
			readS = defaultState()
		}

		// the stored data structure might be outdated, so we need to update it here
		try {
			readS = {
				...defaultState(),
				...readS,
				// no idea why this was here, seems like a bug
				// ...defaultSettingsOfProvider,
				// ...readS.settingsOfProvider,
			}

			for (const providerName of providerNames) {
				readS.settingsOfProvider[providerName] = {
					...defaultSettingsOfProvider[providerName],
					...readS.settingsOfProvider[providerName],
				} as any

				// conversion from 1.0.3 to 1.2.5 (can remove this when enough people update)
				for (const m of readS.settingsOfProvider[providerName].models) {
					if (!m.type) {
						const old = (m as { isAutodetected?: boolean; isDefault?: boolean })
						if (old.isAutodetected)
							m.type = 'autodetected'
						else if (old.isDefault)
							m.type = 'default'
						else m.type = 'custom'
					}
				}

				// remove when enough people have had it run (default is now {})
				if (providerName === 'openAICompatible' && !readS.settingsOfProvider[providerName].headersJSON) {
					readS.settingsOfProvider[providerName].headersJSON = '{}'
				}
			}
		}

		catch (e) {
			readS = defaultState()
		}

		this.state = readS
		this.state = _stateWithMergedDefaultModels(this.state)
		this.state = _validatedModelState(this.state);


		this._resolver();
		this._onDidChangeState.fire();

	}


	private async _readState(): Promise<VoidSettingsState> {
		const encryptedState = this._storageService.get(VOID_SETTINGS_STORAGE_KEY, StorageScope.APPLICATION)

		if (!encryptedState)
			return defaultState()

		const stateStr = await this._encryptionService.decrypt(encryptedState)
		const state = JSON.parse(stateStr)
		return state
	}


	private async _storeState() {
		const state = this.state
		const encryptedState = await this._encryptionService.encrypt(JSON.stringify(state))
		this._storageService.store(VOID_SETTINGS_STORAGE_KEY, encryptedState, StorageScope.APPLICATION, StorageTarget.USER);
	}

	setSettingOfProvider: SetSettingOfProviderFn = async (providerName, settingName, newVal) => {

		const newModelSelectionOfFeature = this.state.modelSelectionOfFeature

		const newOptionsOfModelSelection = this.state.optionsOfModelSelection

		const newSettingsOfProvider: SettingsOfProvider = {
			...this.state.settingsOfProvider,
			[providerName]: {
				...this.state.settingsOfProvider[providerName],
				[settingName]: newVal,
			}
		}

		const newGlobalSettings = this.state.globalSettings
		const newOverridesOfModel = this.state.overridesOfModel
		const newMCPUserStateOfName = this.state.mcpUserStateOfName

		const newState = {
			modelSelectionOfFeature: newModelSelectionOfFeature,
			optionsOfModelSelection: newOptionsOfModelSelection,
			settingsOfProvider: newSettingsOfProvider,
			globalSettings: newGlobalSettings,
			overridesOfModel: newOverridesOfModel,
			mcpUserStateOfName: newMCPUserStateOfName,
		}

		this.state = _validatedModelState(newState)

		await this._storeState()
		this._onDidChangeState.fire()

	}


	private _onUpdate_syncApplyToChat() {
		// if sync is turned on, sync (call this whenever Chat model or !!sync changes)
		this.setModelSelectionOfFeature('Apply', deepClone(this.state.modelSelectionOfFeature['Chat']))

	}

	private _onUpdate_syncSCMToChat() {
		this.setModelSelectionOfFeature('SCM', deepClone(this.state.modelSelectionOfFeature['Chat']))
	}

	setGlobalSetting: SetGlobalSettingFn = async (settingName, newVal) => {
		const newState: VoidSettingsState = {
			...this.state,
			globalSettings: {
				...this.state.globalSettings,
				[settingName]: newVal
			}
		}
		this.state = _validatedModelState(newState)
		await this._storeState()
		this._onDidChangeState.fire()

		// hooks
		if (this.state.globalSettings.syncApplyToChat) this._onUpdate_syncApplyToChat()
		this._onUpdate_syncSCMToChat()
	}


	setModelSelectionOfFeature: SetModelSelectionOfFeatureFn = async (featureName, newVal) => {
		const newState: VoidSettingsState = {
			...this.state,
			modelSelectionOfFeature: {
				...this.state.modelSelectionOfFeature,
				[featureName]: newVal
			}
		}

		this.state = _validatedModelState(newState)

		await this._storeState()
		this._onDidChangeState.fire()

		// hooks
		if (featureName === 'Chat') {
			if (this.state.globalSettings.syncApplyToChat) this._onUpdate_syncApplyToChat()
			this._onUpdate_syncSCMToChat()
		}
	}


	setOptionsOfModelSelection = async (featureName: FeatureName, providerName: ProviderName, modelName: string, newVal: Partial<ModelSelectionOptions>) => {
		const newState: VoidSettingsState = {
			...this.state,
			optionsOfModelSelection: {
				...this.state.optionsOfModelSelection,
				[featureName]: {
					...this.state.optionsOfModelSelection[featureName],
					[providerName]: {
						...this.state.optionsOfModelSelection[featureName][providerName],
						[modelName]: {
							...this.state.optionsOfModelSelection[featureName][providerName]?.[modelName],
							...newVal
						}
					}
				}
			}
		}
		this.state = _validatedModelState(newState)

		await this._storeState()
		this._onDidChangeState.fire()
	}

	setOverridesOfModel = async (providerName: ProviderName, modelName: string, overrides: Partial<ModelOverrides> | undefined) => {
		const newState: VoidSettingsState = {
			...this.state,
			overridesOfModel: {
				...this.state.overridesOfModel,
				[providerName]: {
					...this.state.overridesOfModel[providerName],
					[modelName]: overrides === undefined ? undefined : {
						...this.state.overridesOfModel[providerName][modelName],
						...overrides
					},
				}
			}
		};

		this.state = _validatedModelState(newState);
		await this._storeState();
		this._onDidChangeState.fire();

		this._metricsService.capture('Update Model Overrides', { providerName, modelName, overrides });
	}




	setAutodetectedModels(providerName: ProviderName, autodetectedModelNames: string[], logging: object) {

		const { models } = this.state.settingsOfProvider[providerName]
		const oldModelNames = models.map(m => m.modelName)

		const newModels = _modelsWithSwappedInNewModels({ existingModels: models, models: autodetectedModelNames, type: 'autodetected' })
		this.setSettingOfProvider(providerName, 'models', newModels)

		// if the models changed, log it
		const new_names = newModels.map(m => m.modelName)
		if (!(oldModelNames.length === new_names.length
			&& oldModelNames.every((_, i) => oldModelNames[i] === new_names[i]))
		) {
			this._metricsService.capture('Autodetect Models', { providerName, newModels: newModels, ...logging })
		}
	}
	toggleModelHidden(providerName: ProviderName, modelName: string) {


		const { models } = this.state.settingsOfProvider[providerName]
		const modelIdx = models.findIndex(m => m.modelName === modelName)
		if (modelIdx === -1) return
		const newIsHidden = !models[modelIdx].isHidden
		const newModels: VoidStatefulModelInfo[] = [
			...models.slice(0, modelIdx),
			{ ...models[modelIdx], isHidden: newIsHidden },
			...models.slice(modelIdx + 1, Infinity)
		]
		this.setSettingOfProvider(providerName, 'models', newModels)

		this._metricsService.capture('Toggle Model Hidden', { providerName, modelName, newIsHidden })

	}
	addModel(providerName: ProviderName, modelName: string) {
		const { models } = this.state.settingsOfProvider[providerName]
		const existingIdx = models.findIndex(m => m.modelName === modelName)
		if (existingIdx !== -1) return // if exists, do nothing
		const newModels = [
			...models,
			{ modelName, type: 'custom', isHidden: false } as const
		]
		this.setSettingOfProvider(providerName, 'models', newModels)

		this._metricsService.capture('Add Model', { providerName, modelName })

	}
	deleteModel(providerName: ProviderName, modelName: string): boolean {
		const { models } = this.state.settingsOfProvider[providerName]
		const delIdx = models.findIndex(m => m.modelName === modelName)
		if (delIdx === -1) return false
		const newModels = [
			...models.slice(0, delIdx), // delete the idx
			...models.slice(delIdx + 1, Infinity)
		]
		this.setSettingOfProvider(providerName, 'models', newModels)

		this._metricsService.capture('Delete Model', { providerName, modelName })

		return true
	}

	// MCP Server State
	private _setMCPUserStateOfName = async (newStates: MCPUserStateOfName) => {
		const newState: VoidSettingsState = {
			...this.state,
			mcpUserStateOfName: {
				...this.state.mcpUserStateOfName,
				...newStates
			}
		};
		this.state = _validatedModelState(newState);
		await this._storeState();
		this._onDidChangeState.fire();
		this._metricsService.capture('Set MCP Server States', { newStates });
	}

	addMCPUserStateOfNames = async (newMCPStates: MCPUserStateOfName) => {
		const { mcpUserStateOfName: mcpServerStates } = this.state
		const newMCPServerStates = {
			...mcpServerStates,
			...newMCPStates,
		}
		await this._setMCPUserStateOfName(newMCPServerStates)
		this._metricsService.capture('Add MCP Servers', { servers: Object.keys(newMCPStates).join(', ') });
	}

	removeMCPUserStateOfNames = async (serverNames: string[]) => {
		const { mcpUserStateOfName: mcpServerStates } = this.state
		const newMCPServerStates = {
			...mcpServerStates,
		}
		serverNames.forEach(serverName => {
			if (serverName in newMCPServerStates) {
				delete newMCPServerStates[serverName]
			}
		})
		await this._setMCPUserStateOfName(newMCPServerStates)
		this._metricsService.capture('Remove MCP Servers', { servers: serverNames.join(', ') });
	}

	setMCPServerState = async (serverName: string, state: MCPUserState) => {
		const { mcpUserStateOfName } = this.state
		const newMCPServerStates = {
			...mcpUserStateOfName,
			[serverName]: state,
		}
		await this._setMCPUserStateOfName(newMCPServerStates)
		this._metricsService.capture('Update MCP Server State', { serverName, state });
	}

}


registerSingleton(IVoidSettingsService, VoidSettingsService, InstantiationType.Eager);<|MERGE_RESOLUTION|>--- conflicted
+++ resolved
@@ -282,15 +282,13 @@
 			// autoapprove is now an obj not a boolean (1.2.5)
 			if (typeof readS.globalSettings.autoApprove === 'boolean') readS.globalSettings.autoApprove = {}
 
-<<<<<<< HEAD
 			// 1.3.5 add source control feature
 			if (readS.modelSelectionOfFeature && !readS.modelSelectionOfFeature['SCM']) {
 				readS.modelSelectionOfFeature['SCM'] = deepClone(readS.modelSelectionOfFeature['Chat'])
 				readS.optionsOfModelSelection['SCM'] = deepClone(readS.optionsOfModelSelection['Chat'])
 			}
-=======
+			// add disableSystemMessage feature
 			if (readS.globalSettings.disableSystemMessage === undefined) readS.globalSettings.disableSystemMessage = false;
->>>>>>> a9abdf63
 		}
 		catch (e) {
 			readS = defaultState()

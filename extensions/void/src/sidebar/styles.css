@tailwind base;
@tailwind components;
@tailwind utilities;

html {
    font-size: var(--vscode-font-size);
}

.btn {
    @apply cursor-pointer transition-colors;

    &.btn-primary {
        @apply bg-vscode-button-bg text-vscode-button-fg;

        &:not(:disabled) {
            @apply hover:bg-vscode-button-hoverBg;
        }
    }

    &.btn-secondary {
        @apply bg-vscode-button-secondary-bg text-vscode-button-secondary-fg;

        &:not(:disabled) {
            @apply hover:bg-vscode-button-secondary-hoverBg;
        }
    }

    &:disabled {
        @apply opacity-75 cursor-not-allowed;
    }
}

.input {
    @apply bg-vscode-input-bg text-vscode-input-fg border-vscode-input-border;
<<<<<<< HEAD
}

.no-select {
    user-select: none;
	pointer-events: none;
	filter: blur(3px)
=======
>>>>>>> 35157e3c
}<|MERGE_RESOLUTION|>--- conflicted
+++ resolved
@@ -32,13 +32,10 @@
 
 .input {
     @apply bg-vscode-input-bg text-vscode-input-fg border-vscode-input-border;
-<<<<<<< HEAD
 }
 
 .no-select {
     user-select: none;
 	pointer-events: none;
 	filter: blur(3px)
-=======
->>>>>>> 35157e3c
 }
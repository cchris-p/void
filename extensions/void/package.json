{
  "name": "void",
  "publisher": "void",
  "displayName": "Void",
  "description": "",
  "version": "0.0.1",
  "engines": {
    "vscode": "^1.89.0"
  },
  "categories": [
    "Other"
  ],
  "activationEvents": [],
  "main": "./out/extension.js",
  "contributes": {
    "configuration": {
      "title": "Void",
      "properties": {
        "void.whichApi": {
          "type": "string",
          "default": "anthropic",
<<<<<<< HEAD
          "description": "Choose an API provider",
=======
          "description": "Choose a model to use",
>>>>>>> c8b45fed
          "enum": [
            "anthropic",
            "openai",
            "greptile",
            "ollama"
          ]
        },
        "void.anthropicApiKey": {
          "type": "string",
          "default": "",
          "description": "Anthropic API Key"
        },
        "void.anthropicModel": {
          "type": "string",
          "default": "claude-3-5-sonnet-20240620",
          "description": "Anthropic Model to use",
          "enum": [
            "claude-3-5-sonnet-20240620"
          ]
        },
        "void.openAIApiKey": {
          "type": "string",
          "default": "",
          "description": "OpenAI API Key"
        },
        "void.greptileApiKey": {
          "type": "string",
          "default": "",
          "description": "Greptile API Key"
        },
        "void.githubPAT": {
          "type": "string",
          "default": "",
          "description": "Greptile - Github PAT (gives Greptile access to your repo)"
        },
        "void.ollamaSettings": {
          "type": "string",
          "default": "",
          "description": "Ollama settings (coming soon...)"
        }
      }
    },
    "commands": [
      {
        "command": "void.ctrl+l",
        "title": "Show Sidebar"
      },
      {
        "command": "void.ctrl+k",
        "title": "Show Selection Lens"
      },
      {
        "command": "void.approveDiff",
        "title": "Approve Diff"
      },
      {
        "command": "void.discardDiff",
        "title": "Discard Diff"
      },
      {
        "command": "void.openSettings",
        "title": "Void settings",
        "icon": "$(settings-gear)"
      }
    ],
    "viewsContainers": {
      "activitybar": [
        {
          "id": "voidViewContainer",
          "title": "Chat",
          "icon": "$(hubot)"
        }
      ]
    },
    "views": {
      "voidViewContainer": [
        {
          "type": "webview",
          "id": "void.viewnumberone",
          "name": "Void"
        }
      ]
    },
    "keybindings": [
      {
        "command": "void.ctrl+l",
        "key": "ctrl+l",
        "mac": "cmd+l"
      },
      {
        "command": "void.ctrl+k",
        "key": "ctrl+k",
        "mac": "cmd+k"
      }
    ],
    "menus": {
      "view/title": [
        {
          "command": "void.openSettings",
          "when": "view == 'void.viewnumberone'",
          "group": "navigation"
        }
      ]
    }
  },
  "scripts": {
    "vscode:prepublish": "npm run compile",
    "watch": "tsc -watch -p ./",
    "build": "rimraf dist && node build-tsx.js && node build-css.js",
    "pretest": "tsc -p ./ && eslint src --ext ts",
    "test": "vscode-test"
  },
  "devDependencies": {
    "@eslint/js": "^9.9.1",
    "@types/diff": "^5.2.2",
    "@types/jest": "^29.5.12",
    "@types/mocha": "^10.0.8",
    "@types/node": "^22.5.1",
    "@types/react": "^18.3.4",
    "@types/react-dom": "^18.3.0",
    "@types/vscode": "1.92.0",
    "@typescript-eslint/eslint-plugin": "^8.3.0",
    "@typescript-eslint/parser": "^8.3.0",
    "@vscode/test-cli": "^0.0.10",
    "@vscode/test-electron": "2.4.1",
    "autoprefixer": "^10.4.20",
    "diff": "^6.0.0-beta",
    "esbuild": "^0.23.1",
    "eslint": "^8.57.0",
    "eslint-plugin-react": "^7.35.1",
    "eslint-plugin-react-hooks": "^4.6.2",
    "globals": "^15.9.0",
    "marked": "^14.1.0",
    "ollama": "^0.5.8",
    "postcss": "^8.4.41",
    "react": "^18.3.1",
    "react-dom": "^18.3.1",
    "react-markdown": "^9.0.1",
    "rimraf": "^6.0.1",
    "tailwindcss": "^3.4.10",
    "typescript": "5.5.4",
    "typescript-eslint": "^8.3.0"
  },
  "dependencies": {
    "@anthropic-ai/sdk": "^0.27.1",
    "openai": "^4.57.0"
  }
}<|MERGE_RESOLUTION|>--- conflicted
+++ resolved
@@ -19,11 +19,7 @@
         "void.whichApi": {
           "type": "string",
           "default": "anthropic",
-<<<<<<< HEAD
           "description": "Choose an API provider",
-=======
-          "description": "Choose a model to use",
->>>>>>> c8b45fed
           "enum": [
             "anthropic",
             "openai",
